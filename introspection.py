"""
Runtime Introspection Utilities for Clever

Why: Provide a real-time window into what the system is rendering, which routes
are active, and the associated Why/Where/How reasoning metadata extracted from
docstrings. This converts the enforced documentation standard into actionable
observability for debugging UI/template issues, latency problems, or missing
persona integration.
Where: Imported by `app.py` to wrap template rendering and serve an
`/api/runtime_introspect` endpoint. Also consumed implicitly by any frontend
runtime overlay requesting JSON state.
How: Maintains in-memory registries for recent template renders, endpoint
metadata derived from Flask routes, parsed Why/Where/How sections, last error
captured by a global error handler, and lightweight git version discovery.

Connects to:
    - app.py: Provides decorators and helper functions used in route handlers
    - templates/index.html: Source of main render events tracked
    - static/js/main.js: Frontend can poll runtime introspection for overlay
"""
from __future__ import annotations
import inspect
import re
import threading
import time
from collections import deque
from typing import Any, Callable, Deque, Dict, List, Optional, Set

# Regular expression to extract Why/Where/How sections from docstrings (case-insensitive)
_SECTION_RE = re.compile(r"^(why|where|how)\s*:\s*(.*)$", re.IGNORECASE)

# Thread-safe registries
_render_events: Deque[Dict[str, Any]] = deque(maxlen=50)
_registry_lock = threading.Lock()
_last_error: Optional[Dict[str, Any]] = None

# Cache for parsed docstring metadata keyed by object id
_doc_meta_cache: Dict[int, Dict[str, str]] = {}

# Threshold (ms) above which a render is flagged as slow. Chosen conservatively
# to surface potential server-side slowness before it becomes user-visible.
# This can be tuned; kept internal to avoid config sprawl. Typical fast render
# under light load should be < 25ms; we set 40ms as initial heuristic.
RENDER_SLOW_THRESHOLD_MS = 40.0


def extract_doc_meta(obj: Any) -> Dict[str, str]:
    """Extract Why / Where / How sections from a callable or object docstring.

    Why: Converts enforced documentation tokens into structured data for live
    introspection, aiding debugging and transparency.
    Where: Used by runtime introspection endpoint to surface reasoning for
    routes and core functions.
    How: Parses the object's __doc__ line-by-line, capturing case-insensitive
    section headers (Why/Where/How) and aggregating multiline content until the
    next section or end of docstring. Results cached for efficiency.

    Args:
        obj: Any Python object (function/class/module) with a docstring.

    Returns:
        Dictionary containing 'why', 'where', 'how' keys (empty string if
        absent).
    """
    oid = id(obj)
    if oid in _doc_meta_cache:
        return _doc_meta_cache[oid]
    raw = inspect.getdoc(obj) or ""
    lines = [l.rstrip() for l in raw.splitlines()]
    current_key = None
    sections: Dict[str, List[str]] = {"why": [], "where": [], "how": []}
    for line in lines:
        m = _SECTION_RE.match(line.strip())
        if m:
            current_key = m.group(1).lower()
            sections[current_key].append(m.group(2).strip())
        else:
            if current_key and line.strip():
                sections[current_key].append(line.strip())
    meta = {k: " ".join(v).strip() for k, v in sections.items()}
    _doc_meta_cache[oid] = meta
    return meta


def record_render(template: str, route: str, duration_ms: float, context_size: int) -> None:
    """Record a template render event.

    Why: Build a rolling history of recent renders to pinpoint UI issues and
    confirm which template actually served a request.
    Where: Called by wrapper around Flask's render_template inside app.py.
    How: Appends a structured event dictionary to a deque with a thread lock.

    Args:
        template: Name of the template rendered.
        route: Flask route rule or request path.
        duration_ms: Duration of render call.
        context_size: Approximate size (len of keys) of the context mapping.
    """
    slow = duration_ms >= RENDER_SLOW_THRESHOLD_MS
    with _registry_lock:
        _render_events.append({
            "template": template,
            "route": route,
            "duration_ms": round(duration_ms, 3),
            "slow": slow,
            "ts": time.time(),
            "context_size": context_size,
        })


def get_recent_renders() -> List[Dict[str, Any]]:
    """Return a list of recent render events (newest last)."""
    with _registry_lock:
        return list(_render_events)


def set_last_error(info: Dict[str, Any]) -> None:
    """Store the last captured error for introspection."""
    global _last_error
    with _registry_lock:
        _last_error = info


def get_last_error() -> Optional[Dict[str, Any]]:
    """Return last captured error dictionary or None."""
    with _registry_lock:
        return _last_error


def build_endpoints_snapshot(app) -> List[Dict[str, Any]]:
    """Collect metadata for all Flask endpoints (rules + Why/Where/How).

    Why: Provide a routing map with reasoning context to help trace request
    handling and quickly identify undocumented or divergent endpoints.
    Where: Executed within `/api/runtime_introspect` handler.
    How: Iterates over `app.url_map.iter_rules()`, inspects view functions,
    extracts doc meta, and structures a lightweight list.
    """
    snapshot = []
    for rule in app.url_map.iter_rules():
        endpoint = app.view_functions.get(rule.endpoint)
        if not endpoint:
            continue
        meta = extract_doc_meta(endpoint)
        snapshot.append({
            "rule": str(rule),
            "methods": sorted(m for m in rule.methods if m not in {"HEAD", "OPTIONS"}),
            "func": getattr(endpoint, "__name__", "<unknown>"),
            "module": getattr(endpoint, "__module__", "<unknown>"),
            "why": meta.get("why", ""),
            "where": meta.get("where", ""),
            "how": meta.get("how", ""),
        })
    snapshot.sort(key=lambda r: r["rule"])
    return snapshot


def detect_git_version() -> Optional[str]:
    """Attempt to read a short git commit hash (best-effort, offline safe)."""
    try:
        import subprocess  # Local import to avoid cost if not used
        out = subprocess.check_output(["git", "rev-parse", "--short", "HEAD"], stderr=subprocess.DEVNULL)
        return out.decode().strip()
    except Exception:
        return None


_GIT_HASH = detect_git_version()


def _compute_warnings(endpoints: List[Dict[str, Any]]) -> List[str]:
    """Compute drift warnings for endpoints missing reasoning sections.

    Why: Proactively signal documentation drift (missing Why/Where/How) so the
    runtime overlay acts as early warning before CI enforcement or confusion.
    Where: Used inside runtime_state assembly prior to JSON response.
    How: Iterates endpoint metadata and emits human-readable notes when any
    section is blank; keeps list small for overlay readability.
    """
    warnings: List[str] = []
    for ep in endpoints:
        missing = [k for k in ("why", "where", "how") if not (ep.get(k) or '').strip()]
        if missing:
            warnings.append(f"Endpoint {ep.get('rule')} missing: {', '.join(missing)}")
    return warnings


def _extract_connects_to(obj: Any) -> List[str]:
    """Parse 'Connects to:' lines from a docstring to derive graph edges.

    Why: Convert human-readable connection annotations into machine-readable
    edges that can power a live reasoning/architecture graph overlay.
    Where: Called when assembling reasoning_graph inside runtime_state; ties
    directly into enforced documentation contract without extra author burden.
    How: Scans the docstring for a 'Connects to:' line, then collects the
    following indented or hyphen-prefixed lines until a blank or new section.
    Extracts probable module/file tokens (*.py) or bare identifiers.
    """
    doc = inspect.getdoc(obj) or ""
    lines = doc.splitlines()
    captures: List[str] = []
    in_block = False
    for raw in lines:
        line = raw.rstrip()
        if not in_block:
            if line.lower().startswith('connects to'):  # start block
                in_block = True
            continue
        # inside block: terminate on blank or section style line
        if not line.strip():
            break
        if re.match(r'^(why|where|how)\s*:', line, re.IGNORECASE):  # new section
            break
        # Normalize bullet styles
        line_clean = re.sub(r'^[-*]\s*', '', line).strip()
        if not line_clean:
            continue
        # Heuristic: capture first token that looks like module or file
        token = line_clean.split()[0]
        # Strip trailing commas / punctuation
        token = token.rstrip(':,;')
        captures.append(token)
    # Deduplicate while preserving order
    seen: Set[str] = set()
    ordered = []
    for c in captures:
        if c not in seen:
            seen.add(c)
            ordered.append(c)
    return ordered


def _build_reasoning_graph(endpoints: List[Dict[str, Any]], app) -> Dict[str, Any]:
    """Build a lightweight reasoning graph from endpoint docstrings.

    Why: Provide the frontend with a navigable set of nodes/edges describing
    declared architectural intent (the "arrows" between components).
    Where: Embedded in runtime_state payload; consumed by optional graph
    debug overlay (graph-debug.js) when ?graph=1 is present.
    How: Creates nodes for each endpoint function + unique referenced targets
    from their Connects to blocks. Edges are directed endpoint -> target.
    Truncates counts to remain payload-friendly; includes a 'truncated' flag.
    """
    nodes: Dict[str, Dict[str, Any]] = {}
    edges: List[Dict[str, str]] = []
    MAX_NODES = 300
    MAX_EDGES = 600
    # First add endpoint nodes
    for ep in endpoints:
        ident = f"{ep['module']}.{ep['func']}"
        nodes[ident] = {
            'id': ident,
            'label': ep['func'],
            'type': 'endpoint',
            'why': ep.get('why',''),
            'where': ep.get('where',''),
            'how': ep.get('how',''),
            'rule': ep.get('rule'),
        }
    # Extract edges by re-inspecting actual view functions (for raw docstring)
    for rule in app.url_map.iter_rules():
        fn = app.view_functions.get(rule.endpoint)
        if not fn:
            continue
        src = f"{getattr(fn,'__module__','<unknown>')}.{getattr(fn,'__name__','<unknown>')}"
        targets = _extract_connects_to(fn)
        for tgt in targets:
            # Normalize target id heuristic: if endswith .py remove extension
            norm = tgt[:-3] if tgt.endswith('.py') else tgt
            # Create node placeholder if missing
            if norm not in nodes:
                nodes[norm] = {'id': norm, 'label': norm, 'type': 'target'}
            edges.append({'source': src, 'target': norm, 'type': 'connects_to'})
    truncated = False
    if len(nodes) > MAX_NODES:
        truncated = True
        # Keep endpoints preferentially
        ep_nodes = [n for n in nodes.values() if n.get('type')=='endpoint']
        extra = MAX_NODES - len(ep_nodes)
        keep_ids = set(n['id'] for n in ep_nodes)
        if extra > 0:
            for n in nodes.values():
                if n['id'] not in keep_ids and n.get('type')=='target' and extra>0:
                    keep_ids.add(n['id']); extra -=1
        nodes = {nid: nodes[nid] for nid in keep_ids}
        edges = [e for e in edges if e['source'] in nodes and e['target'] in nodes][:MAX_EDGES]
    if len(edges) > MAX_EDGES:
        truncated = True
        edges = edges[:MAX_EDGES]
    return {
        'nodes': list(nodes.values()),
        'edges': edges,
        'truncated': truncated,
        'generated_at': time.time(),  # Why: unify timestamp key naming for frontend consumption; Where: referenced by graph legend overlay; How: epoch seconds float
    }


def _build_concept_graph() -> Optional[Dict[str, Any]]:
    """Attempt to build an evolution concept graph (best-effort).

    Why: Provide optional second layer (concept network) requested for rich
    graph view (option C). Keeps failure silent if evolution engine not ready
    or data would be too large.
    Where: runtime_state attaches as concept_graph when available.
    How: Queries evolution_engine for a lightweight list of concepts and their
    connections if such attributes exist. Applies size caps similar to
    reasoning graph.
    """
    try:
        from evolution_engine import get_evolution_engine  # type: ignore
        evo = get_evolution_engine()
        concepts = getattr(evo, 'concepts', None)
        links = getattr(evo, 'concept_links', None)
        if not concepts or not links:
            return None
        MAX_CONCEPTS = 250
        MAX_LINKS = 600
        c_items = list(concepts.items()) if isinstance(concepts, dict) else []
        c_items = c_items[:MAX_CONCEPTS]
        nodes = [{'id': k, 'label': k, 'type': 'concept', 'weight': v} for k, v in c_items]
        # Filter links to those whose endpoints present in truncated node set
        node_ids = {n['id'] for n in nodes}
        filtered = [l for l in links if l[0] in node_ids and l[1] in node_ids]
        filtered = filtered[:MAX_LINKS]
        edges = [{'source': a, 'target': b, 'type': 'concept_link', 'weight': w} for a,b,w in filtered]
        return {
            'nodes': nodes,
            'edges': edges,
            'truncated': len(concepts)>MAX_CONCEPTS or len(links)>MAX_LINKS,
            'generated_ts': time.time(),  # Why: allow frontend to detect refresh cycles; Where: consumed by graph-debug.js legend; How: epoch seconds
        }
    except Exception:
        return None


def runtime_state(app, persona_engine=None, include_intelligent_analysis=True) -> Dict[str, Any]:
    """Assemble full runtime introspection state with enhanced intelligent analysis.

    Why: Central aggregation converting docstring reasoning + live telemetry
    (renders, errors, evolution stats) + AI-powered analysis into a comprehensive
    navigational map that not only shows "what connects to what" but also
    identifies problems, suggests fixes, and provides actionable insights.
    Where: Returned by `/api/runtime_introspect` endpoint in `app.py`, consumed
    by enhanced frontend debug overlay and CLI analysis tools.
    How: Gathers traditional metrics plus intelligent analysis results, problem
    detection, architectural insights, and performance recommendations to create
    a complete system health and improvement dashboard.

    Connects to:
        - evolution_engine.py: Interaction summary (if available)
        - app.py: Persona engine reference & endpoint registration
        - tools/runtime_dump.py: CLI dump utility
        - intelligent_analyzer.py: AI-powered problem detection and insights
    """
    renders = get_recent_renders()
    last_render = renders[-1] if renders else None
    persona_mode = None
    if persona_engine is not None:
        # Attempt to read an internal current mode attribute if present
        persona_mode = getattr(persona_engine, "_last_mode", None) or getattr(persona_engine, "default_mode", None)
    endpoints = build_endpoints_snapshot(app)
    # Evolution summary (best-effort, never raises)
    evolution_summary: Optional[Dict[str, Any]] = None
    try:
        from evolution_engine import get_evolution_engine  # type: ignore
        evo = get_evolution_engine()
        evolution_summary = {
            "total_interactions": getattr(evo, 'total_interactions', None),
            "recent_interactions": len(getattr(evo, 'interactions', [])),
        }
    except Exception:
        evolution_summary = None
    warnings = _compute_warnings(endpoints)
<<<<<<< HEAD
    # Coverage stats: count endpoints with all tokens vs total
    complete = 0
    for ep in endpoints:
        if all((ep.get(k) or '').strip() for k in ('why','where','how')):
            complete += 1
    reasoning_coverage = {
        'endpoints_total': len(endpoints),
        'endpoints_complete': complete,
        'percent': (complete / len(endpoints) * 100.0) if endpoints else 100.0,
    }
=======
    # Attempt to read a short excerpt of diagnostics document (non-fatal)
    diagnostics_excerpt = None
    try:
        from pathlib import Path  # local import to avoid overhead if stripped
        diag_path = Path(__file__).resolve().parent / 'docs' / 'copilot_diagnostics.md'
        if not diag_path.exists():
            # adjust if running from root (introspection.py at project root)
            proj_root = Path(__file__).resolve().parent
            diag_path = proj_root / 'docs' / 'copilot_diagnostics.md'
        if diag_path.exists():
            text = diag_path.read_text(encoding='utf-8', errors='ignore').splitlines()
            # Extract first 40 lines to keep payload small
            diagnostics_excerpt = text[:40]
    except Exception:
        diagnostics_excerpt = None

    reasoning_graph = _build_reasoning_graph(endpoints, app)
    concept_graph = _build_concept_graph()
    
    # Enhanced: Add intelligent analysis if requested
    intelligent_analysis = None
    if include_intelligent_analysis:
        try:
            from intelligent_analyzer import get_intelligent_analysis
            intelligent_analysis = get_intelligent_analysis()
        except Exception as e:
            # Gracefully degrade if intelligent analysis fails
            intelligent_analysis = {
                'error': f'Intelligent analysis unavailable: {str(e)}',
                'generated_at': time.time()
            }
    
>>>>>>> a93e7d46
    return {
        "last_render": last_render,
        "recent_renders": renders,
        "endpoints": endpoints,
        "persona_mode": persona_mode,
        "evolution": evolution_summary,
        "last_error": get_last_error(),
        "version": {"git": _GIT_HASH},
        "render_threshold_ms": RENDER_SLOW_THRESHOLD_MS,
        "warnings": warnings,
        "reasoning_coverage": reasoning_coverage,
        "generated_ts": time.time(),
        "diagnostics_excerpt": diagnostics_excerpt,
        "reasoning_graph": reasoning_graph,
        "concept_graph": concept_graph,
        "intelligent_analysis": intelligent_analysis,
    }


def traced_render(app, template: str, route: str, render_func: Callable, **context):
    """Wrapper that records template render timing and delegates to Flask renderer.

    Why: Central interception point to know exactly which template produced the
    response for a route, enabling UI debugging tied to Why/Where/How metadata.
    Where: Used by `app.py` home route instead of calling `render_template` directly.
    How: Measures monotonic time around the render call, then records the event
    with context size for lightweight insight (no full serialization to avoid
    sensitive data exposure or overhead).
    """
    start = time.perf_counter()
    rv = render_func(template, **context)
    duration_ms = (time.perf_counter() - start) * 1000.0
    record_render(template, route=route, duration_ms=duration_ms, context_size=len(context))
    return rv


def register_error_handler(app):
    """Install a global error handler capturing exceptions for introspection."""
    @app.errorhandler(Exception)
    def _capture_error(e):  # type: ignore
        set_last_error({
            "type": type(e).__name__,
            "message": str(e),
            "ts": time.time(),
        })
        # Re-raise after capturing so default Flask debug still applies when debug=True
        raise e

    return app<|MERGE_RESOLUTION|>--- conflicted
+++ resolved
@@ -371,8 +371,24 @@
     except Exception:
         evolution_summary = None
     warnings = _compute_warnings(endpoints)
-<<<<<<< HEAD
-    # Coverage stats: count endpoints with all tokens vs total
+    # Attempt to read a short excerpt of diagnostics document (non-fatal)
+    diagnostics_excerpt = None
+    try:
+        from pathlib import Path  # local import to avoid overhead if stripped
+        diag_path = Path(__file__).resolve().parent / 'docs' / 'copilot_diagnostics.md'
+        if not diag_path.exists():
+            proj_root = Path(__file__).resolve().parent
+            diag_path = proj_root / 'docs' / 'copilot_diagnostics.md'
+        if diag_path.exists():
+            text = diag_path.read_text(encoding='utf-8', errors='ignore').splitlines()
+            diagnostics_excerpt = text[:40]
+    except Exception:
+        diagnostics_excerpt = None
+
+    reasoning_graph = _build_reasoning_graph(endpoints, app)
+    concept_graph = _build_concept_graph()
+
+    # Coverage stats: count endpoints with all tokens vs total (documentation health metric)
     complete = 0
     for ep in endpoints:
         if all((ep.get(k) or '').strip() for k in ('why','where','how')):
@@ -382,40 +398,18 @@
         'endpoints_complete': complete,
         'percent': (complete / len(endpoints) * 100.0) if endpoints else 100.0,
     }
-=======
-    # Attempt to read a short excerpt of diagnostics document (non-fatal)
-    diagnostics_excerpt = None
-    try:
-        from pathlib import Path  # local import to avoid overhead if stripped
-        diag_path = Path(__file__).resolve().parent / 'docs' / 'copilot_diagnostics.md'
-        if not diag_path.exists():
-            # adjust if running from root (introspection.py at project root)
-            proj_root = Path(__file__).resolve().parent
-            diag_path = proj_root / 'docs' / 'copilot_diagnostics.md'
-        if diag_path.exists():
-            text = diag_path.read_text(encoding='utf-8', errors='ignore').splitlines()
-            # Extract first 40 lines to keep payload small
-            diagnostics_excerpt = text[:40]
-    except Exception:
-        diagnostics_excerpt = None
-
-    reasoning_graph = _build_reasoning_graph(endpoints, app)
-    concept_graph = _build_concept_graph()
-    
+
     # Enhanced: Add intelligent analysis if requested
     intelligent_analysis = None
     if include_intelligent_analysis:
         try:
-            from intelligent_analyzer import get_intelligent_analysis
+            from intelligent_analyzer import get_intelligent_analysis  # type: ignore
             intelligent_analysis = get_intelligent_analysis()
-        except Exception as e:
-            # Gracefully degrade if intelligent analysis fails
+        except Exception as e:  # noqa: BLE001 broad purposely
             intelligent_analysis = {
                 'error': f'Intelligent analysis unavailable: {str(e)}',
                 'generated_at': time.time()
             }
-    
->>>>>>> a93e7d46
     return {
         "last_render": last_render,
         "recent_renders": renders,
