<<<<<<< HEAD
// Track last AI bubble globally for positioning the analysis card (scoped)
let lastAiElMain = null;
// Ephemeral preview bubble and idle timer must be module-scoped (used in sendMessage/scheduleAutoHideBar)
let typingGhostEl = null;
let hideBarTimer = null;
=======
// Track last AI bubble globally for positioning the analysis card
let lastAiEl = null;
// In-memory telemetry (frontend perspective)
const FRONTEND_TELEMETRY = {
  chatCount: 0,
  avgLatencyMs: 0,
  lastLatencyMs: 0,
  lastError: null,
};

// Fade & lifecycle configuration (single source of truth)
const MESSAGE_LIFECYCLE = {
  AUTO_HIDE_MS: 12000,   // Time before fade starts - shorter to keep stage clear
  FADE_DURATION_MS: 1800 // Must match CSS .message.fading transition - longer graceful fade
};

// Utility: show ephemeral toast notifications (errors, status)
function showToast(msg, type = 'info', ttl = 4000) {
  /**
   * Why: Provide lightweight, non-blocking user feedback (errors, connectivity, mode hints)
   * Where: Invoked by sendMessage error handling, ping health check, and future proactive system notices
   * How: Creates a div in #toast-stack with fade-in/out CSS classes; removed after TTL
   */
  const stack = document.getElementById('toast-stack');
  if (!stack) return; // graceful no-op
  const el = document.createElement('div');
  el.className = `toast toast-${type}`;
  el.textContent = msg;
  stack.appendChild(el);
  requestAnimationFrame(()=> el.classList.add('visible'));
  setTimeout(()=> {
    el.classList.remove('visible');
    setTimeout(()=> el.remove(), 600);
  }, ttl);
}
>>>>>>> a93e7d46

document.addEventListener('DOMContentLoaded', () => {
  // --- Defensive microcopy scrub -------------------------------------------------
  (function scrubAmbientMicrocopy(){
    /**
     * Why: Despite removing microcopy from the canonical template, the served HTML
     *       (likely from a stale cached template variant) still contains hidden
     *       spans ("Ambient creativity", "Your thought enters the flow"). These
     *       leak unintended text onto the stage. We proactively remove them at
     *       runtime to guarantee a clean, minimal surface.
     * Where: Runs immediately on DOMContentLoaded inside main.js—the active
     *       frontend controller—so it neutralizes any legacy template artifacts
     *       before user interaction.
     * How: Query for any elements whose textContent matches the disallowed phrases
     *       (case‑insensitive), remove them, then set up a MutationObserver to
     *       continue stripping if dynamically reinserted by legacy scripts.
     *
     * Connects to:
     *  - templates/index.html (canonical) which no longer defines these spans.
     *  - static/js/core/app.js (legacy) which is suppressed but could still load.
     *  - tests/test_ui_brief_acceptance.py (updated to drop microcopy assertion).
     */
    const BLOCKED = [/ambient creativity/i, /your thought enters the flow/i];
    function purge(root=document){
      const walker = document.createTreeWalker(root.body || root, NodeFilter.SHOW_ELEMENT, null);
      const toRemove = [];
      while(walker.nextNode()){
        const el = walker.currentNode;
        if(!(el instanceof HTMLElement)) continue;
        const txt = el.textContent?.trim() || '';
        if(!txt) continue;
        if(BLOCKED.some(r=> r.test(txt))) toRemove.push(el);
      }
      toRemove.forEach(el=> el.remove());
    }
    purge();
    // Observe future insertions
    const mo = new MutationObserver(muts => {
      muts.forEach(m => m.addedNodes.forEach(n => {
        if(!(n instanceof HTMLElement)) return;
        if(BLOCKED.some(r=> r.test(n.textContent||''))) n.remove();
        // Also scan small subtrees quickly
        n.querySelectorAll && n.querySelectorAll('*').forEach(child => {
          if(BLOCKED.some(r=> r.test(child.textContent||''))) child.remove();
        });
      }));
    });
    try { mo.observe(document.documentElement, { childList:true, subtree:true }); } catch(_){}
  })();
  // --- Runtime module registration (introspection) -------------------------
  try {
    window['CLEVER_RUNTIME'] = window['CLEVER_RUNTIME'] || { modules: [] };
    window['CLEVER_RUNTIME'].modules.push({
      name: 'main.js',
      initTs: Date.now(),
    });
  } catch (e) { /* non-fatal */ }

  const debugFlag = /[?&]debug=1/.test(location.search);
  if (debugFlag) {
    injectDebugOverlay();
    // Poll runtime introspection every 4s
    setInterval(fetchIntrospectionAndRender, 4000);
    fetchIntrospectionAndRender();
  }
  const userInput = document.getElementById('chat-input');
  const floatingInput = document.getElementById('floating-input');
  const chatLog = document.getElementById('chat-log');
  const sendButton = document.getElementById('send-btn');
  const analysisPanel = document.querySelector('.analysis-panel');
  const modeBtn = document.getElementById('mode-btn');

  // Initialize holographic chamber (quiet mode)
  const canvasElem = document.getElementById('particles');
<<<<<<< HEAD
  // Why: Remove runtime debug text injection to keep stage visually clean
  // Where: Replaces prior debugDiv population of #debug-info element
  // How: Silently start holographic chamber if available; no DOM or console spam unless debug flag present
  if (canvasElem instanceof HTMLCanvasElement && typeof window['startHolographicChamber'] === 'function') {
    try { window['holographicChamber'] = window['startHolographicChamber'](canvasElem); } catch (_) { /* silent */ }
  } else if (canvasElem instanceof HTMLCanvasElement && typeof window.startParticles === 'function') {
    try { window.startParticles(canvasElem, { count: 800 }); } catch (_) { /* silent */ }
=======
  
  if (debugDiv) debugDiv.innerHTML = 'Canvas found: ' + (canvasElem ? 'YES' : 'NO');
  console.log('🔧 Main.js initializing holographic chamber...');
  console.log('🎯 Canvas element found:', canvasElem);
  console.log('🎨 Canvas dimensions:', canvasElem?.offsetWidth, 'x', canvasElem?.offsetHeight);
  
  if (debugDiv) debugDiv.innerHTML += '<br/>startFunction: ' + typeof window['startHolographicChamber'];
  
  if (canvasElem instanceof HTMLCanvasElement && typeof window['startHolographicChamber'] === 'function') {
    console.log('🚀 Starting holographic chamber from main.js...');
  if (debugDiv) debugDiv.innerHTML += '<br/>Initializing particles...';
    try {
      window['holographicChamber'] = window['startHolographicChamber'](canvasElem);
      console.log('✅ Holographic chamber initialized:', window['holographicChamber']);
  if (debugDiv) debugDiv.innerHTML += '<br/>✅ Particles initialized!';
    } catch (error) {
      console.error('❌ Particle initialization failed:', error);
  if (debugDiv) debugDiv.innerHTML += '<br/>❌ Init failed: ' + error.message;
    }
  } else {
    console.error('❌ Cannot initialize holographic chamber:', {
      canvas: canvasElem,
      startFunction: typeof window['startHolographicChamber']
    });
  if (debugDiv) debugDiv.innerHTML += '<br/>❌ Missing function or canvas';
    // Why: Provide a graceful degradation path so the rest of the chat UI still works
    // Where: Fallback lives inside main.js init; connects to legacy particle starter if present
    // How: Attempt to start legacy particles() engine instead of holographic chamber
    try {
      if (canvasElem instanceof HTMLCanvasElement && typeof window.startParticles === 'function') {
        window.startParticles(canvasElem, { count: 4000 });
        console.log('✨ Fallback particle engine started');
      }
    } catch (e) {
      console.warn('Fallback particle init failed (non-fatal)', e);
    }
>>>>>>> a93e7d46
  }

  // Send on click or Enter
  sendButton?.addEventListener('click', () => sendMessage());
  userInput?.addEventListener('keypress', e => {
    if (e.key === 'Enter') { e.preventDefault(); sendMessage(); }
  });
  // Visual glow on focus/blur
  if (userInput instanceof HTMLInputElement && floatingInput) {
    userInput.addEventListener('focus', () => floatingInput.classList.add('active'));
    userInput.addEventListener('blur', () => floatingInput.classList.remove('active'));
    // Show what you're typing as a subtle ghost bubble
    userInput.addEventListener('input', () => {
      const val = userInput.value;
      if (!val) {
        if (typingGhostEl) { typingGhostEl.remove(); typingGhostEl = null; }
        return;
      }
      if (!typingGhostEl) {
        typingGhostEl = document.createElement('div');
        typingGhostEl.className = 'message user manifested';
        // Why: Remove label chips to keep stage minimal (no boxes), show only raw text while typing
        // Where: This connects to the chat stream (#chat-log) as a transient preview node
        // How: Create a minimal bubble element with the current input value; no role chips are appended
        const bubble = document.createElement('div'); bubble.className = 'bubble';
        typingGhostEl.append(bubble);
        chatLog?.append(typingGhostEl);
        chatLog && (chatLog.scrollTop = chatLog.scrollHeight);
      }
      const bubbleEl = typingGhostEl.querySelector('.bubble');
      if (bubbleEl) bubbleEl.textContent = val;
    });
  }

  // Removed idle microcopy display (stage must remain visually clean)
  // showStatus('Ambient creativity waiting…');

  // Animate panels in as if condensing from the swarm
  const panels = document.querySelectorAll('.panel');
  panels.forEach(p => {
    p.classList.add('appear');
    p.addEventListener('animationend', () => p.classList.remove('appear'), { once: true });
  });

  // Summon behavior: on input focus, ripple the grid and add a subtle pulse
  userInput?.addEventListener('focus', () => {
    const grid = document.querySelector('.grid-overlay');
    if (grid) {
      grid.classList.add('ripple');
      setTimeout(() => grid.classList.remove('ripple'), 600);
    }
    if (typeof window.triggerPulse === 'function') window.triggerPulse(0.5);
  });

  // Click anywhere to focus input (immersive mode)
  document.addEventListener('click', (e) => {
    const target = e.target;
    // Don't interfere with actual clickable elements
    if (target instanceof Element && 
        target.matches('input, button, select, textarea, a, [contenteditable], .message, .chip')) {
      return;
    }
    // Focus the input field when clicking anywhere else
    if (userInput instanceof HTMLInputElement) {
      userInput.focus();
      floatingInput?.classList.add('active');
  scheduleAutoHideBar();
      // Trigger the same grid ripple effect as manual focus
      const grid = document.querySelector('.grid-overlay');
      if (grid) {
        grid.classList.add('ripple');
        setTimeout(() => grid.classList.remove('ripple'), 600);
      }
      if (typeof window.triggerPulse === 'function') window.triggerPulse(0.3);
    }
  });

  // Auto-focus input on any keypress when no other element is focused
  document.addEventListener('keydown', (e) => {
    const target = e.target;
    // Don't interfere if user is already typing in an input
    if (target instanceof Element && 
        target.matches('input, textarea, [contenteditable]')) {
      return;
    }
    // Don't interfere with special keys
    if (e.ctrlKey || e.altKey || e.metaKey || e.key === 'Tab' || e.key === 'Escape') {
      return;
    }
    // Focus input and let the character through
    if (userInput instanceof HTMLInputElement) {
      userInput.focus();
      floatingInput?.classList.add('active');
      scheduleAutoHideBar();
    }
  });

  // Mode button is a status chip, not a toggle (auto-inferred mode)
  if (modeBtn) {
    modeBtn.addEventListener('click', () => {
      modeBtn.title = 'Mode adapts automatically based on your intent';
    });
  }

  // Maintain snap on resize and when user scrolls chat
  window.addEventListener('resize', () => {
    if (lastAiElMain) snapAnalysisTo(lastAiElMain);
  });
  chatLog?.addEventListener('scroll', () => {
    if (lastAiElMain) snapAnalysisTo(lastAiElMain);
  });
});

// --- Debug overlay (optional) ------------------------------------------------
function injectDebugOverlay() {
  if (document.getElementById('clever-debug-overlay')) return;
  const panel = document.createElement('div');
  panel.id = 'clever-debug-overlay';
  panel.style.cssText = [
    'position:fixed','top:8px','right:8px','z-index:9999','max-width:360px',
    'font:12px/1.4 monospace','background:rgba(10,12,20,0.82)',
    'color:#9fe7ff','padding:8px 10px','border:1px solid #1d3a50',
    'backdrop-filter:blur(6px)','border-radius:8px','box-shadow:0 0 0 1px #133, 0 4px 14px -4px #000',
    'overflow:hidden','display:flex','flex-direction:column','gap:4px'
  ].join(';');
  panel.innerHTML = '<div style="font-weight:600">Clever Runtime</div><pre id="clever-debug-pre" style="margin:0;white-space:pre-wrap;max-height:260px;overflow:auto"></pre>';
  document.body.appendChild(panel);
}

async function fetchIntrospectionAndRender() {
  try {
    const res = await fetch('/api/runtime_introspect');
    if (!res.ok) return;
    const data = await res.json();
    const pre = document.getElementById('clever-debug-pre');
    if (!pre) return;
    // Light transform to shrink noise
    const slim = {
      last_render: data.last_render,
      persona_mode: data.persona_mode,
      endpoints: (data.endpoints||[]).slice(0,6).map(e => ({r:e.rule, why:e.why.slice(0,60)})),
      last_error: data.last_error,
      version: data.version,
      warnings: data.warnings || [],
      evolution: data.evolution || null,
      modules: (window['CLEVER_RUNTIME'] && window['CLEVER_RUNTIME'].modules) || []
    };
    pre.textContent = JSON.stringify(slim, null, 2);
  } catch (e) {
    // swallow errors to avoid UI disruption
  }
}

async function sendMessage() {
  const inputElem = document.getElementById('chat-input');
  if (!(inputElem instanceof HTMLInputElement)) return;
  const text = inputElem.value.trim();
  if (!text) return;
  // Clear typing ghost immediately on send
  if (typingGhostEl) { typingGhostEl.remove(); typingGhostEl = null; }
  appendMessage('user', text);
  // Update status indicator (thinking) and mode chip based on initial guess
  setSelfcheckState('thinking', 'Thinking…');
  updateModeChip(inferModeFromAnalysis({ intent: guessIntentFromText(text) }, text));
  
  // Trigger particle summon state
  if (window.holographicChamber) {
    window.holographicChamber.summon();
  }
  // Try to morph shape immediately from user request (e.g., "form a cube")
  const preShape = inferShapeFromTextAndAnalysis(text, null);
  if (preShape && typeof window.morphForIntent === 'function') {
    window.morphForIntent(preShape);
  }
  // Visual ripple: show grid thinking effect
  const grid = document.querySelector('.grid-overlay');
  if (grid) {
    grid.classList.add('ripple');
    setTimeout(() => grid.classList.remove('ripple'), 600);
  }
  inputElem.value = '';
  scheduleAutoHideBar();
  showStatus('Ideas crystallizing...');
  try {
    // Why: Provide resilience if one route alias fails (proxy/cache issue) and surface diagnostics
    // Where: sendMessage flow inside main.js; connects to Flask /chat and /api/chat endpoints
    // How: Attempt /chat first; on network or JSON failure, retry /api/chat, log details
    const attemptFetch = async (url) => {
      const res = await fetch(url, {
        method: 'POST',
        headers: { 'Content-Type': 'application/json' },
        body: JSON.stringify({ message: text })
      });
      let data; let parseOk = true;
      try { data = await res.json(); } catch (e) { parseOk = false; }
      return { res, data, parseOk };
    };
    let { res, data, parseOk } = await attemptFetch('/chat');
    if (!res.ok || !parseOk || !data || typeof data !== 'object') {
      console.warn('Primary /chat failed or invalid JSON. Fallback to /api/chat', { status: res && res.status, parseOk, data });
      ({ res, data, parseOk } = await attemptFetch('/api/chat'));
    }
    if (!res.ok || !parseOk || !data) throw new Error('Chat endpoint failure');
    // Debug schema validation (temporary instrumentation)
    const requiredKeys = ['response','analysis'];
    const missing = requiredKeys.filter(k => !(k in data));
    if (missing.length) {
      console.warn('[chat] Missing expected keys', { missing, got:Object.keys(data) });
      showToast('Schema mismatch ('+missing.join(',')+')', 'warning', 4500);
    }
    const reply = data.response || '(no response text)';
  const aiEl = appendMessage('ai', reply);
  
    // Switch to dialogue state when receiving response
    if (window.holographicChamber) {
      window.holographicChamber.dialogue();
    }
    if (data && typeof data === 'object') {
      updateAnalysis(data.analysis || {});
      // Update adaptive mode chip from analysis + reply semantics
      const mode = inferModeFromAnalysis(data.analysis || {}, reply);
      updateModeChip(mode);
      // Morph holographic chamber based on shape intent
      
      // Show/hide glass panels based on conversation state
      // Morph field based on detected shape intent
      const shape = inferShapeFromTextAndAnalysis(null, data.analysis || {});
      if (shape && typeof window.morphForIntent === 'function') {
        window.morphForIntent(shape);
      }
      // Snap analysis panel under the latest AI message and animate highlight
      if (aiEl) {
        lastAiElMain = aiEl;
        snapAnalysisTo(aiEl);
        const panel = document.querySelector('.analysis-panel');
        if (panel) {
          panel.classList.add('updated');
          setTimeout(() => panel.classList.remove('updated'), 800);
        }
      }
    }
    // Particle reactions
    if (typeof window.updateFieldMode === 'function') {
      window.updateFieldMode(data.mood || 'Base');
    }
    if (typeof window.triggerPulse === 'function') {
      window.triggerPulse(data.particle_intensity || 0.5);
    }
    if (typeof window.morphForIntent === 'function') {
      // Map approach/intent to explicit morph shape for clearer storytelling
      const intent = mapApproachToIntent(data.approach, data?.analysis?.intent);
      window.morphForIntent(intent);
    }
    // AI response complete: visual and status update
    if (/money|dollar|finance/i.test(reply)) {
      window.morphForIntent('-'); // text morph to $ or text morph to '💰'
      if (window.triggerPulse) window.triggerPulse(1.0);
    }
  // Mark done and show copy
  setSelfcheckState('ok', 'Done');
  
    // Return to idle state after a delay
    setTimeout(() => {
      if (window.holographicChamber) {
        window.holographicChamber.idle();
      }
    }, 3000);
  showStatus('Energy takes shape.');
    // After a delay, return to idle microcopy
    setTimeout(() => {
      // Removed ambient microcopy reinsertion
      const dissolve = window['dissolveToSwarm'];
      if (typeof dissolve === 'function') dissolve();
    }, 2000);
  } catch (err) {
    // Why: Provide structured, user-visible diagnostics for transient chat failures without forcing console inspection
    // Where: Error path of sendMessage, connected to toast + optional inline last-error overlay
    // How: Capture message, stack (if any), timestamp; update FRONTEND_TELEMETRY and surface toast + inline panel
    const info = {
      message: err && err.message || String(err),
      stack: err && err.stack || null,
      ts: Date.now(),
      phase: 'fetch/chat'
    };
    FRONTEND_TELEMETRY.lastError = info;
    console.error('[chat] fetch error', info);
    appendMessage('ai', 'Error contacting Clever.');
    setSelfcheckState('error', 'Error');
    showStatus('Error occurred');
    showToast('Chat error: ' + info.message, 'error', 6000);
    injectLastErrorOverlay(info);
  }
}

<<<<<<< HEAD
function scheduleAutoHideBar() {
  const bar = document.getElementById('floating-input');
  if (!bar) return;
  if (hideBarTimer) clearTimeout(hideBarTimer);
  hideBarTimer = setTimeout(() => {
    bar.classList.remove('active');
  }, 3500);
=======
function injectLastErrorOverlay(errInfo){
  /**
   * Why: Surface the most recent operational error inline for rapid debugging (no console required)
   * Where: Called from sendMessage error catch block; attaches small fixed panel lower-right
   * How: Creates or updates #last-error-overlay with sanitized message + relative age, auto-fades after inactivity
   */
  let panel = document.getElementById('last-error-overlay');
  if(!panel){
    panel = document.createElement('div');
    panel.id = 'last-error-overlay';
    Object.assign(panel.style, {
      position:'fixed', bottom:'10px', right:'10px', zIndex:9999,
      background:'rgba(40,0,0,0.85)', color:'#fdd', padding:'8px 10px', border:'1px solid #a33',
      font:'11px system-ui,monospace', borderRadius:'6px', maxWidth:'260px', lineHeight:'1.35'
    });
    document.body.appendChild(panel);
  }
  panel.dataset.ts = String(errInfo.ts);
  panel.textContent = `[chat error] ${errInfo.message}`;
  panel.style.opacity = '1';
  // Auto fade after 10s if no newer error
  setTimeout(()=>{
    const ts = Number(panel.dataset.ts||0);
    if(Date.now() - ts > 9500){ panel.style.transition='opacity 600ms'; panel.style.opacity='0'; }
  }, 10000);
>>>>>>> a93e7d46
}

function appendMessage(who, text) {
  if (who === 'ai') {
    // Final client-side scrub: remove any residual meta markers if server missed
    // Why: Belt-and-suspenders protection so UI never shows internal reasoning.
    // Where: Right before DOM insertion of AI bubble.
    // How: Regex removes fragments like 'Time-of-day: ...', 'focal lens: ...', 'Vector: ...', 'complexity index', 'essence:' plus stray double spaces.
    try {
      const patterns = [
        /Time-of-day:\s*[^;.,\n]+[;,.]?/gi,
        /focal lens:\s*[^;.,\n]+[;,.]?/gi,
        /Vector:\s*[^;.,\n]+[;,.]?/gi,
        /complexity index[^;.,\n]*[;,.]?/gi,
        /essence:\s*[^;.,\n]+[;,.]?/gi
      ];
      patterns.forEach(p => { text = text.replace(p, ''); });
      text = text.replace(/\s{2,}/g,' ').trim();
    } catch(_) { /* silent */ }
  }
  const log = document.getElementById('chat-log');
  const wrap = document.createElement('div');
  wrap.classList.add('message', who, 'manifesting');
<<<<<<< HEAD
  const bubble = document.createElement('div');
  bubble.className = 'bubble';
  bubble.textContent = text;
  wrap.append(bubble);
=======
  // Why: Need ephemeral chat bubbles that fade away after a period to keep stage focused on holographic chamber (per UI vision)
  // Where: appendMessage is the single construction path for every chat bubble; adding logic here guarantees uniform lifecycle handling
  // How: Add timed fade + removal sequence using CSS classes (fade-out) and a timeout schedule; expose constants for adjustability
  // (Moved constants to MESSAGE_LIFECYCLE for centralized control)
  // Optional role chip like screenshot (User / Clever)
  const chip = document.createElement('div');
  chip.className = 'chip';
  chip.textContent = who === 'user' ? 'User' : 'Clever';
  const bubble = document.createElement('div');
  bubble.className = 'bubble';
  bubble.textContent = text;
  // Add pin button (only for AI messages for now)
  const pinBtn = document.createElement('button');
  pinBtn.type = 'button';
  pinBtn.className = 'pin-btn';
  pinBtn.title = 'Pin message (prevent auto-hide)';
  pinBtn.textContent = '📌';
  pinBtn.setAttribute('aria-label', 'Pin message');
  if (who === 'ai') bubble.appendChild(pinBtn);
  wrap.append(chip, bubble);
>>>>>>> a93e7d46
  log.append(wrap);
  // animate in
  requestAnimationFrame(() => wrap.classList.add('manifested'));
  log.scrollTop = log.scrollHeight;
  if (who === 'ai') {
    // Accessibility announcement: update polite live region with trimmed text
    const live = document.getElementById('sr-live');
    if (live) {
      live.textContent = 'Clever: ' + String(text).slice(0, 160);
    }
  }

  // Ephemeral lifecycle: schedule fade + DOM removal
  // Skip auto-hide for extremely short control/system messages
  if (text && text.length > 0) {
    scheduleMessageAutoHide(wrap);
  }

  // Pause on hover & pin logic
  let pinned = false;
  const pause = () => wrap.classList.add('paused');
  const resume = () => { if (!pinned) wrap.classList.remove('paused'); };
  wrap.addEventListener('mouseenter', pause);
  wrap.addEventListener('mouseleave', resume);
  pinBtn?.addEventListener('click', (e) => {
    e.stopPropagation();
    pinned = !pinned;
    if (pinned) {
      wrap.classList.add('pinned');
      wrap.classList.remove('fading');
      wrap.dataset.pinned = '1';
      pinBtn.textContent = '❌';
      pinBtn.title = 'Unpin message';
      showToast('Message pinned', 'info', 1800);
    } else {
      wrap.classList.remove('pinned');
      delete wrap.dataset.pinned;
      pinBtn.textContent = '📌';
      pinBtn.title = 'Pin message';
      // Reschedule fade from now
      scheduleMessageAutoHide(wrap, 3000); // shorter delay after unpin
    }
  });
  return wrap;
}

function scheduleMessageAutoHide(wrap, overrideDelay) {
  /**
   * Why: Centralized function to manage message auto-hide respecting pause/pin state
   * Where: Called from appendMessage and when unpinning an existing bubble
   * How: Uses timeouts referencing shared MESSAGE_LIFECYCLE constants; checks data-pinned and .paused
   */
  const delay = typeof overrideDelay === 'number' ? overrideDelay : MESSAGE_LIFECYCLE.AUTO_HIDE_MS;
  setTimeout(() => {
    if (!wrap.isConnected) return;
    if (wrap.dataset.pinned === '1' || wrap.classList.contains('paused')) return; // skip
    wrap.classList.add('fading');
    setTimeout(() => { if (wrap.isConnected && wrap.dataset.pinned !== '1') wrap.remove(); }, MESSAGE_LIFECYCLE.FADE_DURATION_MS);
  }, delay);
}

// Ping server for latency & health once DOM is ready (defer minimal)
window.addEventListener('load', async () => {
  try {
    const t0 = performance.now();
    const res = await fetch('/api/ping');
    if (!res.ok) throw new Error('ping status ' + res.status);
    await res.json();
    const dt = performance.now() - t0;
    FRONTEND_TELEMETRY.lastLatencyMs = dt;
    FRONTEND_TELEMETRY.avgLatencyMs = FRONTEND_TELEMETRY.avgLatencyMs ? (FRONTEND_TELEMETRY.avgLatencyMs * 0.8 + dt * 0.2) : dt;
    showToast('Connected (' + Math.round(dt) + ' ms)', 'info', 2500);
  } catch (e) {
    FRONTEND_TELEMETRY.lastError = String(e.message||e);
    showToast('Connection issue (ping failed)', 'error', 5000);
  }
});

function mapApproachToIntent(approach, fallbackIntent){
  const a = String(approach||'').toLowerCase();
  const f = String(fallbackIntent||'').toLowerCase();
  if (a.includes('creative')) return 'creative'; // torus
  if (a.includes('deep') || a.includes('analy')) return 'deep'; // cube
  if (a.includes('explore') || a.includes('discover')) return 'galaxy';
  if (f.includes('casual') || f.includes('chat')) return 'casual_chat'; // sphere
  if (f.includes('creative')) return 'creative';
  if (f.includes('deep')) return 'deep';
  return 'casual_chat';
}

function updateAnalysis(analysis) {
  // Intentionally no-op: prevent any analysis/meta text from rendering on stage
  return;
}

function showStatus(msg) {
  // Status chip intentionally removed to keep stage minimal; enforce no-op.
  return; // Guard against any legacy calls trying to surface microcopy
}

// Position the analysis panel under the target element (AI message)
function snapAnalysisTo(targetEl) {
  const el = document.querySelector('.analysis-panel');
  if (!el || !targetEl) return;
  if (!(el instanceof HTMLElement)) return;
  const rect = targetEl.getBoundingClientRect();
  const margin = 8;
  // Prefer bottom-left of the ai bubble
  let top = rect.bottom + margin;
  let left = rect.left;
  // Clamp within viewport
  const vw = window.innerWidth;
  const vh = window.innerHeight;
  const panelWidth = Math.min(420, vw - 16);
  left = Math.max(8, Math.min(left, vw - panelWidth - 8));
  if (top > vh - 100) top = vh - 100; // avoid falling off bottom
  el.style.position = 'fixed';
  el.style.top = `${top}px`;
  el.style.left = `${left}px`;
  el.style.right = 'auto';
  el.style.bottom = 'auto';
}

// --- Helpers: intent/mode/shape + selfcheck lifecycle ---------------------

function updateModeChip(mode) {
  const modeBtn = document.getElementById('mode-btn');
  if (!(modeBtn instanceof HTMLElement)) return;
  const label = String(mode || 'Auto');
  modeBtn.textContent = label.split(' ').map(s => s[0]).join('').slice(0, 2) || 'A';
  modeBtn.title = `Mode: ${label} (auto)`;
  if (typeof window.updateFieldMode === 'function') {
    try { window.updateFieldMode(label); } catch (_) { /* noop */ }
  }
}

function guessIntentFromText(text) {
  const t = String(text || '').toLowerCase();
  if (/cube|square|box/.test(t)) return 'shape_request';
  if (/torus|donut|ring/.test(t)) return 'shape_request';
  if (/sphere|ball|circle/.test(t)) return 'shape_request';
  if (/analy(z|s)e|deep|why|architecture|design/.test(t)) return 'analysis';
  if (/idea|brainstorm|creative|imagine/.test(t)) return 'creative';
  if (/help|stuck|issue|error|bug/.test(t)) return 'support';
  if (t.length < 24) return 'quick';
  return 'general';
}

function inferModeFromAnalysis(analysis, replyText) {
  const intent = String((analysis && analysis.intent) || guessIntentFromText(replyText)).toLowerCase();
  if (intent.includes('creative')) return 'Creative';
  if (intent.includes('analysis') || intent.includes('deep')) return 'Deep Dive';
  if (intent.includes('support') || /help|stuck|issue/.test(String(replyText||'').toLowerCase())) return 'Support';
  if (intent.includes('quick') || String(replyText||'').length < 36) return 'Quick Hit';
  return 'Auto';
}

function inferShapeFromTextAndAnalysis(userText, analysis) {
  const t = String(userText || (analysis && analysis.user_input) || '').toLowerCase();
  // Direct shape mentions take precedence
  if (/cube|box|square/.test(t)) return 'cube';
  if (/torus|donut|ring/.test(t)) return 'torus';
  if (/sphere|ball|circle/.test(t)) return 'sphere';
  if (/galaxy|spiral|swirl/.test(t)) return 'galaxy';
  if (/grid|plane/.test(t)) return 'grid';
  if (/wave|ripple/.test(t)) return 'wave';
  // Infer from analysis intent if available
  const intent = String(analysis && analysis.intent || '').toLowerCase();
  if (intent.includes('shape')) return 'cube';
  if (intent.includes('creative')) return 'torus';
  if (intent.includes('deep')) return 'cube';
  if (intent.includes('casual') || intent.includes('chat')) return 'sphere';
  if (intent.includes('explore')) return 'galaxy';
  return '';
}

function setSelfcheckState(state, text) {
  const el = document.getElementById('selfcheck');
  if (!(el instanceof HTMLElement)) return;
  el.classList.remove('ok', 'error', 'warning', 'thinking');
  if (state === 'thinking') el.classList.add('thinking');
  if (state === 'ok') el.classList.add('ok');
  if (state === 'error') el.classList.add('error');
  if (typeof text === 'string' && text) el.textContent = text;
}<|MERGE_RESOLUTION|>--- conflicted
+++ resolved
@@ -1,46 +1,29 @@
-<<<<<<< HEAD
 // Track last AI bubble globally for positioning the analysis card (scoped)
 let lastAiElMain = null;
-// Ephemeral preview bubble and idle timer must be module-scoped (used in sendMessage/scheduleAutoHideBar)
+// Ephemeral preview bubble + hide timer
 let typingGhostEl = null;
 let hideBarTimer = null;
-=======
-// Track last AI bubble globally for positioning the analysis card
-let lastAiEl = null;
 // In-memory telemetry (frontend perspective)
-const FRONTEND_TELEMETRY = {
-  chatCount: 0,
-  avgLatencyMs: 0,
-  lastLatencyMs: 0,
-  lastError: null,
-};
-
-// Fade & lifecycle configuration (single source of truth)
-const MESSAGE_LIFECYCLE = {
-  AUTO_HIDE_MS: 12000,   // Time before fade starts - shorter to keep stage clear
-  FADE_DURATION_MS: 1800 // Must match CSS .message.fading transition - longer graceful fade
-};
-
-// Utility: show ephemeral toast notifications (errors, status)
-function showToast(msg, type = 'info', ttl = 4000) {
-  /**
-   * Why: Provide lightweight, non-blocking user feedback (errors, connectivity, mode hints)
-   * Where: Invoked by sendMessage error handling, ping health check, and future proactive system notices
-   * How: Creates a div in #toast-stack with fade-in/out CSS classes; removed after TTL
-   */
-  const stack = document.getElementById('toast-stack');
-  if (!stack) return; // graceful no-op
-  const el = document.createElement('div');
-  el.className = `toast toast-${type}`;
-  el.textContent = msg;
+const FRONTEND_TELEMETRY = { chatCount:0, avgLatencyMs:0, lastLatencyMs:0, lastError:null };
+// Fade & lifecycle configuration
+const MESSAGE_LIFECYCLE = { AUTO_HIDE_MS: 12000, FADE_DURATION_MS: 1800 };
+function showToast(msg, type='info', ttl=4000){
+  const id='toast-stack';
+  let stack=document.getElementById(id);
+  if(!stack){
+    stack=document.createElement('div');
+    stack.id=id;
+    stack.style.cssText='position:fixed;bottom:1rem;right:1rem;display:flex;flex-direction:column;gap:.5rem;z-index:9999;pointer-events:none;';
+    document.body.appendChild(stack);
+  }
+  const el=document.createElement('div');
+  el.className=`toast toast-${type}`;
+  el.textContent=msg;
+  el.style.cssText='background:rgba(20,30,38,0.85);color:#cde;padding:6px 10px;font:12px system-ui,monospace;border:1px solid #2d5; border-radius:6px;opacity:0;transition:opacity .35s';
   stack.appendChild(el);
-  requestAnimationFrame(()=> el.classList.add('visible'));
-  setTimeout(()=> {
-    el.classList.remove('visible');
-    setTimeout(()=> el.remove(), 600);
-  }, ttl);
-}
->>>>>>> a93e7d46
+  requestAnimationFrame(()=> el.style.opacity='1');
+  setTimeout(()=>{ el.style.opacity='0'; setTimeout(()=> el.remove(),600); }, ttl);
+}
 
 document.addEventListener('DOMContentLoaded', () => {
   // --- Defensive microcopy scrub -------------------------------------------------
@@ -115,52 +98,11 @@
 
   // Initialize holographic chamber (quiet mode)
   const canvasElem = document.getElementById('particles');
-<<<<<<< HEAD
-  // Why: Remove runtime debug text injection to keep stage visually clean
-  // Where: Replaces prior debugDiv population of #debug-info element
-  // How: Silently start holographic chamber if available; no DOM or console spam unless debug flag present
+  // Quiet initialization (no console spam)
   if (canvasElem instanceof HTMLCanvasElement && typeof window['startHolographicChamber'] === 'function') {
-    try { window['holographicChamber'] = window['startHolographicChamber'](canvasElem); } catch (_) { /* silent */ }
+    try { window['holographicChamber'] = window['startHolographicChamber'](canvasElem); } catch (_) {}
   } else if (canvasElem instanceof HTMLCanvasElement && typeof window.startParticles === 'function') {
-    try { window.startParticles(canvasElem, { count: 800 }); } catch (_) { /* silent */ }
-=======
-  
-  if (debugDiv) debugDiv.innerHTML = 'Canvas found: ' + (canvasElem ? 'YES' : 'NO');
-  console.log('🔧 Main.js initializing holographic chamber...');
-  console.log('🎯 Canvas element found:', canvasElem);
-  console.log('🎨 Canvas dimensions:', canvasElem?.offsetWidth, 'x', canvasElem?.offsetHeight);
-  
-  if (debugDiv) debugDiv.innerHTML += '<br/>startFunction: ' + typeof window['startHolographicChamber'];
-  
-  if (canvasElem instanceof HTMLCanvasElement && typeof window['startHolographicChamber'] === 'function') {
-    console.log('🚀 Starting holographic chamber from main.js...');
-  if (debugDiv) debugDiv.innerHTML += '<br/>Initializing particles...';
-    try {
-      window['holographicChamber'] = window['startHolographicChamber'](canvasElem);
-      console.log('✅ Holographic chamber initialized:', window['holographicChamber']);
-  if (debugDiv) debugDiv.innerHTML += '<br/>✅ Particles initialized!';
-    } catch (error) {
-      console.error('❌ Particle initialization failed:', error);
-  if (debugDiv) debugDiv.innerHTML += '<br/>❌ Init failed: ' + error.message;
-    }
-  } else {
-    console.error('❌ Cannot initialize holographic chamber:', {
-      canvas: canvasElem,
-      startFunction: typeof window['startHolographicChamber']
-    });
-  if (debugDiv) debugDiv.innerHTML += '<br/>❌ Missing function or canvas';
-    // Why: Provide a graceful degradation path so the rest of the chat UI still works
-    // Where: Fallback lives inside main.js init; connects to legacy particle starter if present
-    // How: Attempt to start legacy particles() engine instead of holographic chamber
-    try {
-      if (canvasElem instanceof HTMLCanvasElement && typeof window.startParticles === 'function') {
-        window.startParticles(canvasElem, { count: 4000 });
-        console.log('✨ Fallback particle engine started');
-      }
-    } catch (e) {
-      console.warn('Fallback particle init failed (non-fatal)', e);
-    }
->>>>>>> a93e7d46
+    try { window.startParticles(canvasElem, { count: 800 }); } catch (_) {}
   }
 
   // Send on click or Enter
@@ -455,15 +397,13 @@
   }
 }
 
-<<<<<<< HEAD
 function scheduleAutoHideBar() {
   const bar = document.getElementById('floating-input');
   if (!bar) return;
   if (hideBarTimer) clearTimeout(hideBarTimer);
-  hideBarTimer = setTimeout(() => {
-    bar.classList.remove('active');
-  }, 3500);
-=======
+  hideBarTimer = setTimeout(() => { bar.classList.remove('active'); }, 3500);
+}
+
 function injectLastErrorOverlay(errInfo){
   /**
    * Why: Surface the most recent operational error inline for rapid debugging (no console required)
@@ -484,12 +424,7 @@
   panel.dataset.ts = String(errInfo.ts);
   panel.textContent = `[chat error] ${errInfo.message}`;
   panel.style.opacity = '1';
-  // Auto fade after 10s if no newer error
-  setTimeout(()=>{
-    const ts = Number(panel.dataset.ts||0);
-    if(Date.now() - ts > 9500){ panel.style.transition='opacity 600ms'; panel.style.opacity='0'; }
-  }, 10000);
->>>>>>> a93e7d46
+  setTimeout(()=>{ const ts = Number(panel.dataset.ts||0); if(Date.now()-ts>9500){ panel.style.transition='opacity 600ms'; panel.style.opacity='0'; } }, 10000);
 }
 
 function appendMessage(who, text) {
@@ -513,33 +448,11 @@
   const log = document.getElementById('chat-log');
   const wrap = document.createElement('div');
   wrap.classList.add('message', who, 'manifesting');
-<<<<<<< HEAD
   const bubble = document.createElement('div');
   bubble.className = 'bubble';
   bubble.textContent = text;
   wrap.append(bubble);
-=======
-  // Why: Need ephemeral chat bubbles that fade away after a period to keep stage focused on holographic chamber (per UI vision)
-  // Where: appendMessage is the single construction path for every chat bubble; adding logic here guarantees uniform lifecycle handling
-  // How: Add timed fade + removal sequence using CSS classes (fade-out) and a timeout schedule; expose constants for adjustability
-  // (Moved constants to MESSAGE_LIFECYCLE for centralized control)
-  // Optional role chip like screenshot (User / Clever)
-  const chip = document.createElement('div');
-  chip.className = 'chip';
-  chip.textContent = who === 'user' ? 'User' : 'Clever';
-  const bubble = document.createElement('div');
-  bubble.className = 'bubble';
-  bubble.textContent = text;
-  // Add pin button (only for AI messages for now)
-  const pinBtn = document.createElement('button');
-  pinBtn.type = 'button';
-  pinBtn.className = 'pin-btn';
-  pinBtn.title = 'Pin message (prevent auto-hide)';
-  pinBtn.textContent = '📌';
-  pinBtn.setAttribute('aria-label', 'Pin message');
-  if (who === 'ai') bubble.appendChild(pinBtn);
-  wrap.append(chip, bubble);
->>>>>>> a93e7d46
+  // Minimal bubble only (chips removed for clean stage)
   log.append(wrap);
   // animate in
   requestAnimationFrame(() => wrap.classList.add('manifested'));
@@ -557,32 +470,6 @@
   if (text && text.length > 0) {
     scheduleMessageAutoHide(wrap);
   }
-
-  // Pause on hover & pin logic
-  let pinned = false;
-  const pause = () => wrap.classList.add('paused');
-  const resume = () => { if (!pinned) wrap.classList.remove('paused'); };
-  wrap.addEventListener('mouseenter', pause);
-  wrap.addEventListener('mouseleave', resume);
-  pinBtn?.addEventListener('click', (e) => {
-    e.stopPropagation();
-    pinned = !pinned;
-    if (pinned) {
-      wrap.classList.add('pinned');
-      wrap.classList.remove('fading');
-      wrap.dataset.pinned = '1';
-      pinBtn.textContent = '❌';
-      pinBtn.title = 'Unpin message';
-      showToast('Message pinned', 'info', 1800);
-    } else {
-      wrap.classList.remove('pinned');
-      delete wrap.dataset.pinned;
-      pinBtn.textContent = '📌';
-      pinBtn.title = 'Pin message';
-      // Reschedule fade from now
-      scheduleMessageAutoHide(wrap, 3000); // shorter delay after unpin
-    }
-  });
   return wrap;
 }
 
