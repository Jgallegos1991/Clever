--- conflicted
+++ resolved
@@ -271,22 +271,16 @@
   }
 
   draw() {
-    // Clear canvas with much more visible trail effect
-    this.ctx.fillStyle = 'rgba(11, 15, 20, 0.02)'; // Less aggressive clearing
-    this.ctx.fillRect(0, 0, this.width, this.height);
-    
-<<<<<<< HEAD
-    // Add debug info to confirm canvas is drawing
-    this.ctx.fillStyle = 'rgba(105, 234, 203, 0.8)';
-    this.ctx.font = '16px Arial';
-    this.ctx.fillText(`✨ Particles: ${this.particles.length} | Formation: ${this.targetFormation || 'whirlpool'}`, 10, 25);
-=======
-    // Add visible debug info
-    this.ctx.font = 'bold 16px Arial';
-    this.ctx.fillStyle = 'rgba(105, 234, 203, 1.0)'; // FULLY OPAQUE debug text
-    this.ctx.fillText(`🌊 PARTICLES: ${this.particles.length} | STATE: ${this.state}`, 20, 30);
-    this.ctx.fillText(`🎯 CANVAS: ${this.width}x${this.height}`, 20, 50);
->>>>>>> 1145ad04
+  // Add debug info to confirm canvas is drawing
+  this.ctx.fillStyle = 'rgba(105, 234, 203, 0.8)';
+  this.ctx.font = '16px Arial';
+  this.ctx.fillText(`✨ Particles: ${this.particles.length} | Formation: ${this.targetFormation || 'whirlpool'}`, 10, 25);
+
+  // Add visible debug info
+  this.ctx.font = 'bold 16px Arial';
+  this.ctx.fillStyle = 'rgba(105, 234, 203, 1.0)'; // FULLY OPAQUE debug text
+  this.ctx.fillText(`🌊 PARTICLES: ${this.particles.length} | STATE: ${this.state}`, 20, 50);
+  this.ctx.fillText(`🎯 CANVAS: ${this.width}x${this.height}`, 20, 70);
     
     this.particles.forEach(particle => {
       const pulse = Math.sin(particle.phase) * 0.3 + 0.7; // Strong pulse
