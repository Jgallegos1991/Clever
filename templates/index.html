<!DOCTYPE html>
<html lang="en">
  <head>
    <meta charset="utf-8" />
    <meta name="viewport" content="width=device-width, initial-scale=1" />
  <title>Clever</title>
  <!-- Load main stylesheet ONLY -->
  <link rel="stylesheet" href="{{ url_for('static', filename='style.css') }}" />
    <meta http-equiv="Content-Security-Policy" content="default-src 'self' 'unsafe-inline'; script-src 'self' 'unsafe-inline'; style-src 'self' 'unsafe-inline'; connect-src 'self';"><!--Relaxed for debugging-->
  </head>
  <body>
  <!-- Quick status chip (updated by JS) -->
  <div id="selfcheck" class="selfcheck">Ambient creativity waiting…</div>
  <!-- Particle canvas and grid overlay -->
  <canvas id="particles"></canvas>
  <div class="grid-overlay" aria-hidden="true"></div>

  <!-- HUD overlay with chat on the right like the screenshot -->
  <div class="hud grid-full glass-manifested">
    <section class="chat-panel glass-manifested">
      <div id="chat-log" class="chat" role="log" aria-live="polite" aria-label="Chat messages"></div>
    </section>
  </div>

  <!-- Compact analysis card (floats under reply) -->
  <div class="panel analysis-panel glass-manifested" aria-label="Live Analysis" role="complementary">
    <h3>Live Analysis</h3>
    <div id="analysis-content">
      <div id="intent">Intent: —</div>
      <div id="sentiment">Sentiment: —</div>
      <div id="entities">Entities: —</div>
      <div id="keywords">Keywords: —</div>
    </div>
  </div>

  <!-- Bottom entry bar (frosted, neon accents) -->
  <div class="entrybar">
    <button class="icon-btn" id="mode-btn" title="Modes" aria-label="Modes">○</button>
    <input id="chat-input" type="text" placeholder="Talk to Clever..." autocomplete="off" autofocus />
    <button class="icon-btn" id="send-btn" title="Send" aria-label="Send">➤</button>
  </div>
<<<<<<< HEAD
  <!-- Main application logic and particle system -->
  <script src="{{ url_for('static', filename='js/holographic-chamber.js') }}"></script>
  <script src="{{ url_for('static', filename='js/main.js') }}"></script>
=======
    <!-- Holographic Chamber - Advanced Particle System -->
  <script src="{{ url_for('static', filename='js/holographic-chamber.js') }}"></script>
  <!-- Main application logic -->
  <script src="{{ url_for('static', filename='js/core/app.js') }}"></script>
>>>>>>> 1145ad04
  </body>
</html><|MERGE_RESOLUTION|>--- conflicted
+++ resolved
@@ -5,7 +5,7 @@
     <meta name="viewport" content="width=device-width, initial-scale=1" />
   <title>Clever</title>
   <!-- Load main stylesheet ONLY -->
-  <link rel="stylesheet" href="{{ url_for('static', filename='style.css') }}" />
+  <link rel="stylesheet" href="{{ url_for('static', filename='css/style.css') }}" />
     <meta http-equiv="Content-Security-Policy" content="default-src 'self' 'unsafe-inline'; script-src 'self' 'unsafe-inline'; style-src 'self' 'unsafe-inline'; connect-src 'self';"><!--Relaxed for debugging-->
   </head>
   <body>
@@ -39,15 +39,9 @@
     <input id="chat-input" type="text" placeholder="Talk to Clever..." autocomplete="off" autofocus />
     <button class="icon-btn" id="send-btn" title="Send" aria-label="Send">➤</button>
   </div>
-<<<<<<< HEAD
-  <!-- Main application logic and particle system -->
-  <script src="{{ url_for('static', filename='js/holographic-chamber.js') }}"></script>
-  <script src="{{ url_for('static', filename='js/main.js') }}"></script>
-=======
-    <!-- Holographic Chamber - Advanced Particle System -->
-  <script src="{{ url_for('static', filename='js/holographic-chamber.js') }}"></script>
-  <!-- Main application logic -->
-  <script src="{{ url_for('static', filename='js/core/app.js') }}"></script>
->>>>>>> 1145ad04
+    <!-- Emergency particle system - guaranteed to work -->
+  <script src="{{ url_for('static', filename='js/emergency-particles.js') }}"></script>
+  <!-- Ultimate diagnostic to analyze deeper issues -->
+  <script src="{{ url_for('static', filename='js/ultimate-diagnostic.js') }}"></script>
   </body>
 </html>