<!DOCTYPE html>
<!--
Canonical Clever UI Template (index.html)

Why:
    Serves as the single authoritative chat + particle interface after cleanup
    of multiple experimental variants (index_new, classic, clean, working, etc.).
Where:
    Referenced by Flask home route in app.py and targeted by acceptance tests
    (tests/test_ui_brief_acceptance.py) which assert presence of #particles,
    .grid-overlay, and #chat-log placeholders.
How:
    Provides minimal structural DOM for particle canvas + ephemeral chat bubble
    system (see injected JS/CSS). Older variants removed or marked legacy in
    templates/README.md to reduce maintenance surface.
-->
<html lang="en">
<head>
    <meta charset="utf-8" />
    <meta name="viewport" content="width=device-width, initial-scale=1" />
    <title>Clever AI</title>

    <!-- Single consolidated stylesheet after UI minimization -->
    <link rel="stylesheet" href="{{ url_for('static', filename='style.css') }}?v={{ cache_buster }}">

    <!-- Custom minimal styles (pixels-only view) -->
    <style>
<<<<<<< HEAD
        /* Fullscreen canvas stage; center everything via particles only */
        body { margin:0; padding:0; min-height:100vh; background:#000; overflow:hidden; }

        /* Keep required elements in DOM for tests, but make them invisible */
        .grid-overlay { position:fixed; inset:0; pointer-events:none; z-index:2; opacity:0; }
        .panel { display:none; }

    /* Floating input bar: minimal, centered, glows on focus */
    .floating-input { position:fixed; left:50%; transform:translateX(-50%); bottom:24px; z-index:4; display:flex; align-items:center; justify-content:center; padding:10px 14px; background:rgba(11,15,20,0.65); backdrop-filter:blur(10px); border:1px solid rgba(105,234,203,0.20); border-radius:24px; box-shadow:0 6px 24px rgba(0,0,0,0.35); transition: box-shadow .3s ease, border-color .3s ease, background .3s ease; }
    .floating-input input { width:min(720px, 78vw); background:transparent; border:0; outline:none; color:#d9e7ef; font:500 15px Inter, system-ui, -apple-system, Segoe UI, Roboto; padding:6px 4px; letter-spacing:.1px; }
    .floating-input::before { content:""; position:absolute; inset:-1px; border-radius:24px; pointer-events:none; box-shadow:0 0 0 1px rgba(105,234,203,0.22), 0 0 18px -6px rgba(105,234,203,0.45); opacity:.6; transition:opacity .25s ease; }
    .floating-input.active, .floating-input:focus-within { background:rgba(11,15,20,0.78); border-color:rgba(105,234,203,0.35); box-shadow:0 10px 34px rgba(0,0,0,0.45); }
    .floating-input.active::before, .floating-input:focus-within::before { opacity:1; }
    /* Hide any legacy buttons if present (robustness across templates) */
    #send-btn, #mode-btn { display:none !important; }

        /* Particles stage dominates visuals */
        #particles { position:fixed; inset:0; pointer-events:none; z-index:1; opacity:1; }
=======
        /* Clean, centered layout with particle support */
        body {
            display: flex;
            flex-direction: column;
            justify-content: center;
            align-items: center;
            text-align: center;
            margin: 0;
            padding: 0;
            min-height: 100vh;
        }

        /* Hide demo/status elements but keep particles */
        /* Hidden legacy/demo elements (keep chat + grid + panels visible now) */
        /* Why: Previously an overly broad selector also hid #chat-log causing "cannot conversate" issue. */
        /* Where: This inline style sits in canonical index.html; main.js depends on #chat-log visibility. */
        /* How: Narrow the hidden list to only actual legacy/demo IDs/classes; leave chat stream and overlay visible. */
        .status, #legacy-debug-status, #magical-status,
        .hud, .chat-panel, .fallback-panel {
            display: none !important;
        }

        /* Style the main title - ethereal and unobtrusive */
        h1 {
            font-size: 2.5rem;
            font-weight: 200;
            color: #69EACB;
            margin-bottom: 1.5rem;
            text-shadow: 0 0 30px rgba(105, 234, 203, 0.4);
            z-index: 8;
            position: relative;
            opacity: 0.85;
            transition: opacity 0.5s ease;
            letter-spacing: 0.1em;
        }
        
        h1:hover {
            opacity: 1;
            text-shadow: 0 0 40px rgba(105, 234, 203, 0.6);
        }

        /* Minimal floating input bar - unobtrusive at bottom center */
        .entrybar {
            position: fixed;
            bottom: 2rem;
            left: 50%;
            transform: translateX(-50%);
            background: rgba(11, 15, 20, 0.85);
            backdrop-filter: blur(15px);
            border: 1px solid rgba(105, 234, 203, 0.4);
            border-radius: 28px;
            padding: 0.6rem 1.2rem;
            display: flex;
            align-items: center;
            gap: 0.6rem;
            box-shadow: 0 8px 40px rgba(105, 234, 203, 0.15), 0 4px 20px rgba(0, 0, 0, 0.3);
            z-index: 20;
            transition: all 0.3s cubic-bezier(0.25, 0.46, 0.45, 0.94);
        }
        
        .entrybar:focus-within {
            transform: translateX(-50%) translateY(-2px);
            box-shadow: 0 12px 50px rgba(105, 234, 203, 0.35), 0 6px 25px rgba(0, 0, 0, 0.4);
            border-color: rgba(105, 234, 203, 0.7);
            animation: inputPulse 2s ease-in-out infinite;
        }
        
        @keyframes inputPulse {
            0%, 100% { 
                box-shadow: 0 12px 50px rgba(105, 234, 203, 0.35), 0 6px 25px rgba(0, 0, 0, 0.4);
            }
            50% { 
                box-shadow: 0 16px 60px rgba(105, 234, 203, 0.45), 0 8px 30px rgba(0, 0, 0, 0.5);
            }
        }

        .entrybar input {
            background: transparent;
            border: none;
            color: #e9f1fb;
            font-size: 1rem;
            outline: none;
            flex: 1;
            min-width: 300px;
        }

        .entrybar input::placeholder {
            color: #95a3b3;
        }

        .entrybar .icon-btn {
            background: transparent;
            border: none;
            color: #69EACB;
            cursor: pointer;
            padding: 0.5rem;
            border-radius: 50%;
            transition: all 0.3s ease;
        }

        .entrybar .icon-btn:hover {
            background: rgba(105, 234, 203, 0.15);
            box-shadow: 0 0 20px rgba(105, 234, 203, 0.4);
            transform: scale(1.05);
        }

        /* Allow particles to show properly - give them center stage */
        #particles {
            position: fixed;
            top: 0;
            left: 0;
            width: 100%;
            height: 100%;
            pointer-events: none;
            z-index: 5; /* Higher z-index for center stage focus */
            opacity: 0.95; /* More visible */
        }
>>>>>>> a93e7d46
    </style>
    

    <!-- Content Security Policy -->
    <meta http-equiv="Content-Security-Policy" content="default-src 'self'; script-src 'self'; style-src 'self'; connect-src 'self';">
</head>
<body>
    <!-- Hidden particle canvas for subtle background effect -->
    <canvas id="particles" aria-hidden="true"></canvas>

<<<<<<< HEAD
    <!-- Removed debug-info element (quiet mode) -->

=======
    <!-- Status chip (selfcheck) - subtle and unobtrusive -->
    <div id="selfcheck" class="chip" style="position:fixed;top:1rem;right:1rem;z-index:50;font:11px system-ui,'-apple-system','Segoe UI',Roboto;background:rgba(18,24,33,0.4);padding:3px 8px;border:1px solid rgba(105,234,203,0.2);border-radius:16px;letter-spacing:.5px;opacity:0.7;transition:opacity 0.3s ease;">Ready</div>

    <!-- Debug info container (hidden) -->
    <div id="debug-info" style="display:none;position:fixed;top:0;left:0;font:11px monospace;color:#69EACB;z-index:9999;"></div>
>>>>>>> a93e7d46

    <!-- Live region for screen reader announcements of new AI messages -->
    <div id="sr-live" aria-live="polite" aria-atomic="false" style="position:absolute;left:-9999px;top:auto;width:1px;height:1px;overflow:hidden;">
        <!-- Why: Accessibility live updates for assistive tech without visual noise -->
        <!-- Where: Updated by main.js appendMessage when role='ai' -->
        <!-- How: Text content replaced with latest AI bubble snippet -->
    </div>

    <!-- Chat stream container (ephemeral bubbles fade in/out) -->
    <div id="chat-log" aria-live="polite" class="chat-stream"></div>

    <!-- Minimal floating input bar (no persistent chat card) -->
    <!--
        Why: Provide a visible, unobtrusive place to type so users can see their text.
        Where: Replaces prior offscreen input; connects to static/js/main.js handlers.
        How: Bottom-centered glass pill that glows on focus; Enter submits to /chat.
    -->
    <div id="floating-input" class="floating-input" role="group" aria-label="Chat input">
        <input id="chat-input" type="text" autocomplete="off" placeholder="Talk to Clever…" />
    </div>

    <!-- Grid overlay (kept for tests; fully transparent) -->
    <div class="grid-overlay" aria-hidden="true"></div>

    <!-- Core panel structure & placeholders (hidden/minimal but present for tests) -->
    <div class="panel" id="core-panel" style="display:none"></div>
    <!-- (Removed inline hidden chat-log; now visible above input) -->
    <div id="intent" style="display:none"></div>
    <div id="sentiment" style="display:none"></div>
    <div id="entities" style="display:none"></div>
    <div id="keywords" style="display:none"></div>

    <!-- Microcopy removed to keep stage fully empty unless user interacts -->

    <!-- Scripts (keeping minimal functionality) -->
    <script src="{{ url_for('static', filename='js/particles.js') }}?v={{ cache_buster }}"></script>
    <script src="{{ url_for('static', filename='js/holographic-chamber.js') }}?v={{ cache_buster }}"></script>
<<<<<<< HEAD
    <script src="{{ url_for('static', filename='js/main.js') }}?v={{ cache_buster }}"></script>
    <!-- Externalized fade logic to satisfy CSP (no inline scripts) -->
    <script src="{{ url_for('static', filename='js/chat-fade.js') }}?v={{ cache_buster }}"></script>
=======
    <script src="{{ url_for('static', filename='js/core/app.js') }}?v={{ cache_buster }}"></script>
    <script src="{{ url_for('static', filename='js/main.js') }}?v={{ cache_buster }}"></script>
    <!-- Graph debug overlay (loads only if ?graph=1 or ?debug=graph) -->
    <script src="{{ url_for('static', filename='js/graph-debug.js') }}?v={{ cache_buster }}" defer></script>
    <!-- Toast stack placeholder: populated by main.js showToast() -->
    <div id="toast-stack" aria-live="polite" aria-atomic="true" style="position:fixed;bottom:1rem;right:1rem;display:flex;flex-direction:column;gap:.5rem;z-index:9999;pointer-events:none;"></div>
>>>>>>> a93e7d46
</body>
</html><|MERGE_RESOLUTION|>--- conflicted
+++ resolved
@@ -25,7 +25,6 @@
 
     <!-- Custom minimal styles (pixels-only view) -->
     <style>
-<<<<<<< HEAD
         /* Fullscreen canvas stage; center everything via particles only */
         body { margin:0; padding:0; min-height:100vh; background:#000; overflow:hidden; }
 
@@ -44,125 +43,6 @@
 
         /* Particles stage dominates visuals */
         #particles { position:fixed; inset:0; pointer-events:none; z-index:1; opacity:1; }
-=======
-        /* Clean, centered layout with particle support */
-        body {
-            display: flex;
-            flex-direction: column;
-            justify-content: center;
-            align-items: center;
-            text-align: center;
-            margin: 0;
-            padding: 0;
-            min-height: 100vh;
-        }
-
-        /* Hide demo/status elements but keep particles */
-        /* Hidden legacy/demo elements (keep chat + grid + panels visible now) */
-        /* Why: Previously an overly broad selector also hid #chat-log causing "cannot conversate" issue. */
-        /* Where: This inline style sits in canonical index.html; main.js depends on #chat-log visibility. */
-        /* How: Narrow the hidden list to only actual legacy/demo IDs/classes; leave chat stream and overlay visible. */
-        .status, #legacy-debug-status, #magical-status,
-        .hud, .chat-panel, .fallback-panel {
-            display: none !important;
-        }
-
-        /* Style the main title - ethereal and unobtrusive */
-        h1 {
-            font-size: 2.5rem;
-            font-weight: 200;
-            color: #69EACB;
-            margin-bottom: 1.5rem;
-            text-shadow: 0 0 30px rgba(105, 234, 203, 0.4);
-            z-index: 8;
-            position: relative;
-            opacity: 0.85;
-            transition: opacity 0.5s ease;
-            letter-spacing: 0.1em;
-        }
-        
-        h1:hover {
-            opacity: 1;
-            text-shadow: 0 0 40px rgba(105, 234, 203, 0.6);
-        }
-
-        /* Minimal floating input bar - unobtrusive at bottom center */
-        .entrybar {
-            position: fixed;
-            bottom: 2rem;
-            left: 50%;
-            transform: translateX(-50%);
-            background: rgba(11, 15, 20, 0.85);
-            backdrop-filter: blur(15px);
-            border: 1px solid rgba(105, 234, 203, 0.4);
-            border-radius: 28px;
-            padding: 0.6rem 1.2rem;
-            display: flex;
-            align-items: center;
-            gap: 0.6rem;
-            box-shadow: 0 8px 40px rgba(105, 234, 203, 0.15), 0 4px 20px rgba(0, 0, 0, 0.3);
-            z-index: 20;
-            transition: all 0.3s cubic-bezier(0.25, 0.46, 0.45, 0.94);
-        }
-        
-        .entrybar:focus-within {
-            transform: translateX(-50%) translateY(-2px);
-            box-shadow: 0 12px 50px rgba(105, 234, 203, 0.35), 0 6px 25px rgba(0, 0, 0, 0.4);
-            border-color: rgba(105, 234, 203, 0.7);
-            animation: inputPulse 2s ease-in-out infinite;
-        }
-        
-        @keyframes inputPulse {
-            0%, 100% { 
-                box-shadow: 0 12px 50px rgba(105, 234, 203, 0.35), 0 6px 25px rgba(0, 0, 0, 0.4);
-            }
-            50% { 
-                box-shadow: 0 16px 60px rgba(105, 234, 203, 0.45), 0 8px 30px rgba(0, 0, 0, 0.5);
-            }
-        }
-
-        .entrybar input {
-            background: transparent;
-            border: none;
-            color: #e9f1fb;
-            font-size: 1rem;
-            outline: none;
-            flex: 1;
-            min-width: 300px;
-        }
-
-        .entrybar input::placeholder {
-            color: #95a3b3;
-        }
-
-        .entrybar .icon-btn {
-            background: transparent;
-            border: none;
-            color: #69EACB;
-            cursor: pointer;
-            padding: 0.5rem;
-            border-radius: 50%;
-            transition: all 0.3s ease;
-        }
-
-        .entrybar .icon-btn:hover {
-            background: rgba(105, 234, 203, 0.15);
-            box-shadow: 0 0 20px rgba(105, 234, 203, 0.4);
-            transform: scale(1.05);
-        }
-
-        /* Allow particles to show properly - give them center stage */
-        #particles {
-            position: fixed;
-            top: 0;
-            left: 0;
-            width: 100%;
-            height: 100%;
-            pointer-events: none;
-            z-index: 5; /* Higher z-index for center stage focus */
-            opacity: 0.95; /* More visible */
-        }
->>>>>>> a93e7d46
     </style>
     
 
@@ -173,16 +53,7 @@
     <!-- Hidden particle canvas for subtle background effect -->
     <canvas id="particles" aria-hidden="true"></canvas>
 
-<<<<<<< HEAD
-    <!-- Removed debug-info element (quiet mode) -->
-
-=======
-    <!-- Status chip (selfcheck) - subtle and unobtrusive -->
-    <div id="selfcheck" class="chip" style="position:fixed;top:1rem;right:1rem;z-index:50;font:11px system-ui,'-apple-system','Segoe UI',Roboto;background:rgba(18,24,33,0.4);padding:3px 8px;border:1px solid rgba(105,234,203,0.2);border-radius:16px;letter-spacing:.5px;opacity:0.7;transition:opacity 0.3s ease;">Ready</div>
-
-    <!-- Debug info container (hidden) -->
-    <div id="debug-info" style="display:none;position:fixed;top:0;left:0;font:11px monospace;color:#69EACB;z-index:9999;"></div>
->>>>>>> a93e7d46
+    <!-- Removed debug-info & status elements (quiet mode) -->
 
     <!-- Live region for screen reader announcements of new AI messages -->
     <div id="sr-live" aria-live="polite" aria-atomic="false" style="position:absolute;left:-9999px;top:auto;width:1px;height:1px;overflow:hidden;">
@@ -220,17 +91,11 @@
     <!-- Scripts (keeping minimal functionality) -->
     <script src="{{ url_for('static', filename='js/particles.js') }}?v={{ cache_buster }}"></script>
     <script src="{{ url_for('static', filename='js/holographic-chamber.js') }}?v={{ cache_buster }}"></script>
-<<<<<<< HEAD
     <script src="{{ url_for('static', filename='js/main.js') }}?v={{ cache_buster }}"></script>
     <!-- Externalized fade logic to satisfy CSP (no inline scripts) -->
     <script src="{{ url_for('static', filename='js/chat-fade.js') }}?v={{ cache_buster }}"></script>
-=======
-    <script src="{{ url_for('static', filename='js/core/app.js') }}?v={{ cache_buster }}"></script>
     <script src="{{ url_for('static', filename='js/main.js') }}?v={{ cache_buster }}"></script>
-    <!-- Graph debug overlay (loads only if ?graph=1 or ?debug=graph) -->
-    <script src="{{ url_for('static', filename='js/graph-debug.js') }}?v={{ cache_buster }}" defer></script>
-    <!-- Toast stack placeholder: populated by main.js showToast() -->
+    <script src="{{ url_for('static', filename='js/chat-fade.js') }}?v={{ cache_buster }}"></script>
     <div id="toast-stack" aria-live="polite" aria-atomic="true" style="position:fixed;bottom:1rem;right:1rem;display:flex;flex-direction:column;gap:.5rem;z-index:9999;pointer-events:none;"></div>
->>>>>>> a93e7d46
 </body>
 </html>