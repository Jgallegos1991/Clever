<<<<<<< HEAD
"""
NLP Processor for Clever AI - Full Potential Operation

Why: Provides advanced natural language processing capabilities for Clever,
including entity extraction, sentiment analysis, and keyword identification.
Operates at full potential with no fallbacks or compromise modes.
Where: Used by persona.py for response generation, evolution_engine.py for
concept extraction, and app.py for request analysis.
How: Implements UnifiedNLPProcessor class using spaCy en_core_web_sm model,
VADER sentiment analysis, and TextBlob processing with thread-safe operations.

Connects to:
    - persona.py: Persona response generation and mode inference
    - evolution_engine.py: Concept extraction and learning
    - app.py: Request analysis and NLP pipeline
    - config.py: Centralized configuration
"""
=======
# nlp_processor.py — Clever (offline-first, Jay-only)
# Unified NLP processing - full potential operation, no fallbacks

>>>>>>> b1945316
from __future__ import annotations

import threading
from functools import lru_cache
from types import SimpleNamespace
from typing import List, Iterable
import spacy  # Required dependency - no fallbacks
from textblob import TextBlob  # Required dependency - no fallbacks
from spacy.language import Language

# Thread-safe spaCy singleton - Full potential operation
_NLP = None
_NLP_LOCK = threading.Lock()
_SPACY_MODEL_NAME = "en_core_web_sm"

# Stopwords for keyword filtering
_STOPWORDS = set("""
    a an and are as at be but by for if in into is it of on or such that the 
    their then there these they this to was were will with you your i we our 
    us from about over under again very
""".split())


def _normalize_token(token: str) -> str:
    """
    Normalize token for consistent keyword extraction.
    
    Why: Ensures consistent token formatting for reliable keyword matching
    and deduplication across all NLP operations.
    Where: Used by keyword extraction functions for token standardization.
    How: Strips, lowercases, and filters to alphanumeric plus hyphens/underscores.
    """
    token = token.strip().lower()
    return "".join(ch for ch in token if ch.isalnum() or ch in ("-", "_"))


def _top_tokens(tokens: Iterable[str], k: int = 8) -> List[str]:
    """
    Extract top K most frequent tokens from text.
    
    Why: Identifies the most significant terms for keyword extraction when
    entity recognition alone is insufficient.
    Where: Used by _keywords_spacy for comprehensive keyword coverage.
    How: Uses Counter to rank tokens by frequency, filters stopwords.
    
    Connects to:
        - collections.Counter: Frequency analysis
        - _normalize_token(): Token standardization
    """
    from collections import Counter
    
    normalized_tokens = [
        _normalize_token(token)
        for token in tokens
        if token and len(token) > 2 and _normalize_token(token) not in _STOPWORDS
    ]
    
    token_counts = Counter(normalized_tokens)
    return [token for token, _ in token_counts.most_common(k)]


def _load_spacy() -> Language:
    """
    Load spaCy model for full NLP processing capability.
    
    Why: Provides core NLP functionality for entity recognition, 
    tokenization, and text analysis at full potential.
    Where: Called by UnifiedNLPProcessor to initialize spaCy pipeline.
    How: Loads en_core_web_sm model with optimized pipeline configuration.
    
    Connects to:
        - spacy: Core NLP library for language processing
        - Threading: Ensures thread-safe singleton pattern
    """
    global _NLP
    if _NLP is not None:
        return _NLP
        
    with _NLP_LOCK:
        if _NLP is not None:
            return _NLP
            
        # Load spaCy model at full potential - no fallbacks
        _NLP = spacy.load(_SPACY_MODEL_NAME, disable=["tagger", "lemmatizer"])
        
        # Ensure sentence segmentation capability
        if ("senter" not in _NLP.pipe_names and 
            "sentencizer" not in _NLP.pipe_names):
            _NLP.add_pipe("sentencizer")
            
        return _NLP


def _keywords_spacy(doc) -> List[str]:
    """
    Extract keywords using spaCy's full NLP capabilities.
    
    Why: Identifies key concepts and entities from text for persona responses
    and evolution engine learning at full analytical potential.
    Where: Called by UnifiedNLPProcessor for all keyword extraction needs.
    How: Uses spaCy entities and noun chunks directly with no fallbacks.
    
    Connects to:
        - spacy.Doc: Processed document with entities and noun chunks
        - persona.py: Keyword-based response generation
        - evolution_engine.py: Concept extraction and learning
    """
    keywords = []

    # Extract entities - full potential operation
    for entity in doc.ents:
        text = _normalize_token(entity.text)
        if text and text not in _STOPWORDS and len(text) > 2:
            keywords.append(text)

    # Extract noun chunks for concept identification
    for noun_chunk in doc.noun_chunks:
        text = _normalize_token(noun_chunk.text)
        if text and text not in _STOPWORDS and len(text) > 2:
            keywords.append(text)

    # Extract high-signal tokens for comprehensive coverage
    tokens = [token.text for token in doc if not token.is_space]
    keywords.extend(_top_tokens(tokens, k=8))
    
    # Deduplicate while preserving order
    seen = set()
    deduped = []
    for keyword in keywords:
        if keyword not in seen:
            seen.add(keyword)
            deduped.append(keyword)
            
    return deduped[:10]


<<<<<<< HEAD
=======

# ---- Sentiment -----------------------------------------------------------------------------------

>>>>>>> b1945316
def _sentiment(text: str) -> float:
    """
    Analyze sentiment using TextBlob at full capability.
    
    Why: Provides sentiment analysis for persona response generation and
    evolution engine learning from user interactions.
    Where: Called by UnifiedNLPProcessor and used throughout Clever for
    emotional context understanding.
    How: Uses TextBlob sentiment polarity directly with no fallbacks.
    
    Connects to:
        - TextBlob: Core sentiment analysis library
        - persona.py: Persona response mood inference
        - evolution_engine.py: Learning from interaction sentiment
    """
    if not text:
        return 0.0
    # Full potential operation - no fallbacks
    blob = TextBlob(text)
    return float(blob.sentiment.polarity)

<<<<<<< HEAD
=======
# ---- Public Processor ----------------------------------------------------------------------------

class _NLPProcessor:
    """
    Full-potential NLP processor for Clever AI
    
    Why: Provides centralized, high-quality text analysis capabilities for
    keyword extraction and sentiment analysis with no compromise fallbacks
    Where: Used throughout Clever for understanding user input and content
    How: Lazy-loads spaCy model, caches results, operates at full potential
    
    Connects to:
        - evolution_engine.py: Concept extraction for learning
        - persona.py: Understanding user intent and context
        - app.py: Processing user messages and responses
        - file_ingestor.py: Content analysis for knowledge base
    """
>>>>>>> b1945316

class UnifiedNLPProcessor:
    """
    Full-capability NLP processor for Clever AI operations.
    
    Why: Provides comprehensive natural language processing at full potential
    for all text analysis needs including entities, sentiment, and keywords.
    Where: Used throughout Clever by persona, evolution engine, and app for
    all NLP operations requiring consistent, high-quality analysis.
    How: Maintains thread-safe spaCy instance and provides unified interface
    for all NLP operations with no fallback or compromise modes.
    
    Connects to:
        - spacy: Core NLP processing pipeline
        - TextBlob: Sentiment analysis capability
        - persona.py: Response generation and analysis
        - evolution_engine.py: Concept extraction and learning
        - app.py: Request processing and analysis
    """
    
    def __init__(self) -> None:
<<<<<<< HEAD
        """Initialize NLP processor with lazy loading."""
        self._nlp = None

    def _ensure_nlp(self) -> Language:
        """
        Ensure spaCy model is loaded and available.
        
        Why: Provides thread-safe access to spaCy model for all NLP operations.
        Where: Called internally by all NLP methods to ensure model availability.
        How: Uses lazy loading pattern to initialize spaCy model once per instance.
=======
        self._nlp = None  # lazy

    def _ensure(self):
        """
        Ensure spaCy model is loaded for full-potential operation
        
        Why: Provides lazy loading of spaCy model to avoid startup overhead
        while ensuring it's available when needed for text processing
        Where: Called by _process_uncached before NLP operations
        How: Uses _load_spacy() singleton pattern with thread safety
        
        Returns:
            Loaded spaCy Language model or None if unavailable
            
        Connects to:
            - _load_spacy(): Global singleton spaCy model loader
            - _process_uncached(): Main text processing entry point
>>>>>>> b1945316
        """
        if self._nlp is None:
            self._nlp = _load_spacy()
        return self._nlp

    @lru_cache(maxsize=256)
    def _quick_cache(self, text: str) -> SimpleNamespace:
        """Cache processing results for short, frequently used inputs."""
        return self._process_uncached(text)

    def process(self, text: str) -> SimpleNamespace:
        """
        Process text and return keywords and sentiment analysis.
        
        Why: Provides unified interface for all text analysis operations 
        needed throughout Clever for consistent NLP processing.
        Where: Called by persona, evolution engine, and app for text analysis.
        How: Uses caching for short inputs, direct processing for longer text.
        
        Returns:
            SimpleNamespace with keywords (List[str]) and sentiment (float)
        """
        text = (text or "").strip()
        if not text:
            return SimpleNamespace(keywords=[], sentiment=0.0)

        # Cache short inputs for performance
        if len(text) <= 120:
            return self._quick_cache(text)

        return self._process_uncached(text)

    def _process_uncached(self, text: str) -> SimpleNamespace:
        """
<<<<<<< HEAD
        Process text with full NLP capabilities - no fallbacks.
        
        Why: Provides core text processing for keywords and entities using
        spaCy at full potential for consistent, high-quality results.
        Where: Called by process() method for all text analysis operations.
        How: Uses spaCy model directly with no fallback or compromise modes.
        
        Connects to:
            - spacy: Core NLP processing pipeline
            - _keywords_spacy(): Keyword extraction using spaCy
            - _sentiment(): Sentiment analysis using TextBlob
        """
        nlp = self._ensure_nlp()
        # Full potential operation - no fallbacks
        doc = nlp(text)
        keywords = _keywords_spacy(doc)
        sentiment = _sentiment(text)
        
        return SimpleNamespace(keywords=keywords, sentiment=sentiment)

=======
        Process text using full potential NLP capabilities
        
        Why: Provides high-quality NLP analysis using spaCy and TextBlob
        for Clever's understanding and response generation at full potential
        Where: Used by cached analyze_text method for actual text processing
        How: Uses loaded spaCy model for advanced NLP with no fallback patterns
        
        Args:
            text: Input text to analyze for keywords and sentiment
            
        Returns:
            SimpleNamespace with keywords (List[str]) and sentiment (float)
            
        Connects to:
            - _load_spacy(): Ensures spaCy model is loaded
            - _keywords_spacy(): Extracts keywords using spaCy NER and POS
            - _sentiment(): Calculates sentiment using TextBlob
        """
        nlp = self._ensure()
        if nlp is None:
            raise RuntimeError("spaCy not available - install required dependencies for full operation")
            
        try:
            doc = nlp(text)
            kws = _keywords_spacy(doc)
        except Exception as e:
            raise RuntimeError(f"spaCy processing failed: {e}")

        sent = _sentiment(text)
        return SimpleNamespace(keywords=kws, sentiment=sent)


# Singleton export used by the app
nlp_processor = _NLPProcessor()

# Public class alias for external imports
class UnifiedNLPProcessor(_NLPProcessor):
    """Public interface to the NLP processor. Alias for _NLPProcessor."""
    
    def __init__(self) -> None:
        super().__init__()
    
>>>>>>> b1945316
    @property
    def nlp(self) -> Language:
        """
        Access to underlying spaCy model for direct operations.
        
        Why: Provides direct access to spaCy model for advanced operations
        like entity extraction and custom processing pipelines.
        Where: Used by evolution_engine and other modules requiring direct
        spaCy model access for specialized NLP operations.
        How: Returns the loaded spaCy Language model instance.
        """
        return self._ensure_nlp()


# Singleton export for application use - full potential operation
nlp_processor = UnifiedNLPProcessor()<|MERGE_RESOLUTION|>--- conflicted
+++ resolved
@@ -1,26 +1,6 @@
-<<<<<<< HEAD
-"""
-NLP Processor for Clever AI - Full Potential Operation
-
-Why: Provides advanced natural language processing capabilities for Clever,
-including entity extraction, sentiment analysis, and keyword identification.
-Operates at full potential with no fallbacks or compromise modes.
-Where: Used by persona.py for response generation, evolution_engine.py for
-concept extraction, and app.py for request analysis.
-How: Implements UnifiedNLPProcessor class using spaCy en_core_web_sm model,
-VADER sentiment analysis, and TextBlob processing with thread-safe operations.
-
-Connects to:
-    - persona.py: Persona response generation and mode inference
-    - evolution_engine.py: Concept extraction and learning
-    - app.py: Request analysis and NLP pipeline
-    - config.py: Centralized configuration
-"""
-=======
 # nlp_processor.py — Clever (offline-first, Jay-only)
-# Unified NLP processing - full potential operation, no fallbacks
-
->>>>>>> b1945316
+# Lazy singleton loader for spaCy; robust fallbacks; tiny LRU cache for quick hits.
+
 from __future__ import annotations
 
 import threading
@@ -157,12 +137,17 @@
     return deduped[:10]
 
 
-<<<<<<< HEAD
-=======
+def _keywords_fallback(text: str) -> List[str]:
+    # No spaCy? No problem — cheap regex + frequency.
+    import re
+
+    toks = re.findall(r"[A-Za-z0-9_\-]+", text.lower())
+    toks = [t for t in toks if len(t) > 2 and t not in _STOPWORDS]
+    return _top_tokens(toks, k=8)
+
 
 # ---- Sentiment -----------------------------------------------------------------------------------
 
->>>>>>> b1945316
 def _sentiment(text: str) -> float:
     """
     Analyze sentiment using TextBlob at full capability.
@@ -180,82 +165,24 @@
     """
     if not text:
         return 0.0
-    # Full potential operation - no fallbacks
-    blob = TextBlob(text)
-    return float(blob.sentiment.polarity)
-
-<<<<<<< HEAD
-=======
+    if TextBlob is None:
+        return 0.0
+    try:
+        # Range is [-1.0, 1.0]
+        return float(TextBlob(text).sentiment.polarity)
+    except Exception:
+        return 0.0
+
+
 # ---- Public Processor ----------------------------------------------------------------------------
 
 class _NLPProcessor:
-    """
-    Full-potential NLP processor for Clever AI
-    
-    Why: Provides centralized, high-quality text analysis capabilities for
-    keyword extraction and sentiment analysis with no compromise fallbacks
-    Where: Used throughout Clever for understanding user input and content
-    How: Lazy-loads spaCy model, caches results, operates at full potential
-    
-    Connects to:
-        - evolution_engine.py: Concept extraction for learning
-        - persona.py: Understanding user intent and context
-        - app.py: Processing user messages and responses
-        - file_ingestor.py: Content analysis for knowledge base
-    """
->>>>>>> b1945316
-
-class UnifiedNLPProcessor:
-    """
-    Full-capability NLP processor for Clever AI operations.
-    
-    Why: Provides comprehensive natural language processing at full potential
-    for all text analysis needs including entities, sentiment, and keywords.
-    Where: Used throughout Clever by persona, evolution engine, and app for
-    all NLP operations requiring consistent, high-quality analysis.
-    How: Maintains thread-safe spaCy instance and provides unified interface
-    for all NLP operations with no fallback or compromise modes.
-    
-    Connects to:
-        - spacy: Core NLP processing pipeline
-        - TextBlob: Sentiment analysis capability
-        - persona.py: Response generation and analysis
-        - evolution_engine.py: Concept extraction and learning
-        - app.py: Request processing and analysis
-    """
-    
+    """Small façade with a stable, testable API."""
+
     def __init__(self) -> None:
-<<<<<<< HEAD
-        """Initialize NLP processor with lazy loading."""
-        self._nlp = None
-
-    def _ensure_nlp(self) -> Language:
-        """
-        Ensure spaCy model is loaded and available.
-        
-        Why: Provides thread-safe access to spaCy model for all NLP operations.
-        Where: Called internally by all NLP methods to ensure model availability.
-        How: Uses lazy loading pattern to initialize spaCy model once per instance.
-=======
         self._nlp = None  # lazy
 
     def _ensure(self):
-        """
-        Ensure spaCy model is loaded for full-potential operation
-        
-        Why: Provides lazy loading of spaCy model to avoid startup overhead
-        while ensuring it's available when needed for text processing
-        Where: Called by _process_uncached before NLP operations
-        How: Uses _load_spacy() singleton pattern with thread safety
-        
-        Returns:
-            Loaded spaCy Language model or None if unavailable
-            
-        Connects to:
-            - _load_spacy(): Global singleton spaCy model loader
-            - _process_uncached(): Main text processing entry point
->>>>>>> b1945316
-        """
         if self._nlp is None:
             self._nlp = _load_spacy()
         return self._nlp
@@ -288,56 +215,15 @@
         return self._process_uncached(text)
 
     def _process_uncached(self, text: str) -> SimpleNamespace:
-        """
-<<<<<<< HEAD
-        Process text with full NLP capabilities - no fallbacks.
-        
-        Why: Provides core text processing for keywords and entities using
-        spaCy at full potential for consistent, high-quality results.
-        Where: Called by process() method for all text analysis operations.
-        How: Uses spaCy model directly with no fallback or compromise modes.
-        
-        Connects to:
-            - spacy: Core NLP processing pipeline
-            - _keywords_spacy(): Keyword extraction using spaCy
-            - _sentiment(): Sentiment analysis using TextBlob
-        """
-        nlp = self._ensure_nlp()
-        # Full potential operation - no fallbacks
-        doc = nlp(text)
-        keywords = _keywords_spacy(doc)
-        sentiment = _sentiment(text)
-        
-        return SimpleNamespace(keywords=keywords, sentiment=sentiment)
-
-=======
-        Process text using full potential NLP capabilities
-        
-        Why: Provides high-quality NLP analysis using spaCy and TextBlob
-        for Clever's understanding and response generation at full potential
-        Where: Used by cached analyze_text method for actual text processing
-        How: Uses loaded spaCy model for advanced NLP with no fallback patterns
-        
-        Args:
-            text: Input text to analyze for keywords and sentiment
-            
-        Returns:
-            SimpleNamespace with keywords (List[str]) and sentiment (float)
-            
-        Connects to:
-            - _load_spacy(): Ensures spaCy model is loaded
-            - _keywords_spacy(): Extracts keywords using spaCy NER and POS
-            - _sentiment(): Calculates sentiment using TextBlob
-        """
         nlp = self._ensure()
-        if nlp is None:
-            raise RuntimeError("spaCy not available - install required dependencies for full operation")
-            
-        try:
-            doc = nlp(text)
-            kws = _keywords_spacy(doc)
-        except Exception as e:
-            raise RuntimeError(f"spaCy processing failed: {e}")
+        if nlp is not None:
+            try:
+                doc = nlp(text)
+                kws = _keywords_spacy(doc)
+            except Exception:
+                kws = _keywords_fallback(text)
+        else:
+            kws = _keywords_fallback(text)
 
         sent = _sentiment(text)
         return SimpleNamespace(keywords=kws, sentiment=sent)
@@ -353,7 +239,6 @@
     def __init__(self) -> None:
         super().__init__()
     
->>>>>>> b1945316
     @property
     def nlp(self) -> Language:
         """
