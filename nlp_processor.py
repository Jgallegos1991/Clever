--- conflicted
+++ resolved
@@ -1,4 +1,4 @@
-<<<<<<< HEAD
+copilot/vscode1757710923326
 """
 NLP Processor for Clever AI - Full Potential Operation
 
@@ -16,11 +16,11 @@
     - app.py: Request analysis and NLP pipeline
     - config.py: Centralized configuration
 """
-=======
+
 # nlp_processor.py — Clever (offline-first, Jay-only)
 # Unified NLP processing - full potential operation, no fallbacks
 
->>>>>>> b1945316
+ copilot/fix-ef8724e1-2840-44ac-b7a8-1c03100454b0
 from __future__ import annotations
 
 import threading
@@ -157,12 +157,12 @@
     return deduped[:10]
 
 
-<<<<<<< HEAD
-=======
+ copilot/vscode1757710923326
+
 
 # ---- Sentiment -----------------------------------------------------------------------------------
 
->>>>>>> b1945316
+ copilot/fix-ef8724e1-2840-44ac-b7a8-1c03100454b0
 def _sentiment(text: str) -> float:
     """
     Analyze sentiment using TextBlob at full capability.
@@ -184,8 +184,8 @@
     blob = TextBlob(text)
     return float(blob.sentiment.polarity)
 
-<<<<<<< HEAD
-=======
+ copilot/vscode1757710923326
+
 # ---- Public Processor ----------------------------------------------------------------------------
 
 class _NLPProcessor:
@@ -203,7 +203,7 @@
         - app.py: Processing user messages and responses
         - file_ingestor.py: Content analysis for knowledge base
     """
->>>>>>> b1945316
+ copilot/fix-ef8724e1-2840-44ac-b7a8-1c03100454b0
 
 class UnifiedNLPProcessor:
     """
@@ -225,7 +225,7 @@
     """
     
     def __init__(self) -> None:
-<<<<<<< HEAD
+ copilot/vscode1757710923326
         """Initialize NLP processor with lazy loading."""
         self._nlp = None
 
@@ -236,7 +236,7 @@
         Why: Provides thread-safe access to spaCy model for all NLP operations.
         Where: Called internally by all NLP methods to ensure model availability.
         How: Uses lazy loading pattern to initialize spaCy model once per instance.
-=======
+
         self._nlp = None  # lazy
 
     def _ensure(self):
@@ -254,7 +254,7 @@
         Connects to:
             - _load_spacy(): Global singleton spaCy model loader
             - _process_uncached(): Main text processing entry point
->>>>>>> b1945316
+copilot/fix-ef8724e1-2840-44ac-b7a8-1c03100454b0
         """
         if self._nlp is None:
             self._nlp = _load_spacy()
@@ -288,8 +288,7 @@
         return self._process_uncached(text)
 
     def _process_uncached(self, text: str) -> SimpleNamespace:
-        """
-<<<<<<< HEAD
+        """copilot/vscode1757710923326
         Process text with full NLP capabilities - no fallbacks.
         
         Why: Provides core text processing for keywords and entities using
@@ -310,7 +309,7 @@
         
         return SimpleNamespace(keywords=keywords, sentiment=sentiment)
 
-=======
+
         Process text using full potential NLP capabilities
         
         Why: Provides high-quality NLP analysis using spaCy and TextBlob
@@ -353,7 +352,7 @@
     def __init__(self) -> None:
         super().__init__()
     
->>>>>>> b1945316
+copilot/fix-ef8724e1-2840-44ac-b7a8-1c03100454b0
     @property
     def nlp(self) -> Language:
         """
