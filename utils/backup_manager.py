"""
Backup Manager Module - Automated backup system for Clever AI project files.

Why: Provides reliable data protection through automated backup creation and
     retention management, ensuring project continuity and recovery capability
     while maintaining efficient storage usage through cleanup policies.

Where: Used by scheduled backup processes, deployment systems, and manual
       backup operations to protect Clever AI data and configuration.

How: Implements ZIP-based backup creation with timestamp naming, automatic
     cleanup of old backups, and configurable retention policies.
"""
import os
from pathlib import Path
import shutil
import time
import zipfile
import config

import config


class BackupManager:
    """
<<<<<<< HEAD
    Automated backup system for Clever AI project files and databases.
    
    Why: Provides data protection and recovery capabilities for Clever AI's
         local databases, configuration, and project files to prevent data loss.
    Where: Used by backup automation processes and manual backup operations
           to maintain safe copies of the entire project state.
    How: Creates timestamped ZIP archives of the project directory, excludes
         backup folder from recursion, maintains configurable retention policy.
    """
    
    def __init__(self, project_path, keep_latest=1):
        """
        Initialize backup manager with project path and retention policy.
        
        Why: Sets up backup configuration and ensures backup directory exists
             for storing compressed project archives.
        Where: Called when backup operations are initiated, typically from
               scheduled processes or manual backup triggers.
        How: Creates backup directory structure, expands user paths,
             configures retention count for automatic cleanup.
        
        Args:
            project_path: Path to the project root directory to backup
            keep_latest: Number of most recent backups to retain (default: 1)
        """
=======
    Automated backup system with ZIP compression and retention management.
    
    Why: Provides systematic data protection for Clever AI with efficient
         storage usage and automated cleanup to prevent disk space issues.
    
    Where: Used by backup schedulers, deployment scripts, and maintenance
           tools to ensure consistent data protection policies.
    
    How: Creates ZIP archives with timestamp naming, manages retention through
         configurable keep_latest parameter, and excludes backup directory
         from recursive backups to prevent storage waste.
    """
    
    def __init__(self, project_path: str | Path | None = None, keep_latest: int = 1):
        """
        Initialize backup manager with project path and retention policy.
        
        Why: Sets up backup system with configurable location and retention
             to support different deployment scenarios and storage constraints.
        
        Where: Called during backup system initialization or by scheduled
               backup processes that need specific retention policies.
        
        How: Resolves project path using config defaults if not specified,
             creates backup directory structure, and stores retention settings.
        """
        if project_path is None:
            project_path = config.ROOT_DIR
>>>>>>> b80d60ad
        self.project_path = Path(project_path).expanduser()
        self.backup_dir = self.project_path / "backups"
        self.backup_dir.mkdir(parents=True, exist_ok=True)
        self.keep_latest = keep_latest

<<<<<<< HEAD
    def create_backup(self):
        """
        Create a timestamped ZIP backup of the entire project directory.
        
        Why: Preserves complete project state including databases, configuration,
             and source code to enable recovery from data corruption or loss.
        Where: Called by backup automation or manual backup processes to
               create point-in-time snapshots of Clever AI state.
        How: Generates timestamp-based filename, creates ZIP archive with
             compression, recursively includes all files except backup directory.
=======
    def create_backup(self) -> Path:
        """
        Create compressed backup of entire project with timestamp naming.
        
        Why: Provides point-in-time project snapshot for recovery, deployment
             rollback, or data migration with efficient compression.
        
        Where: Called by scheduled backup jobs, deployment processes, and
               manual backup operations when data protection is needed.
        
        How: Creates ZIP archive with timestamp naming, walks project directory
             recursively while excluding backup folder, and triggers cleanup.
        
        Returns:
            Path: Location of created backup file
>>>>>>> b80d60ad
        """
        timestamp = time.strftime("%Y-%m-%d_%H-%M-%S")
        backup_name = f"backup_{timestamp}.zip"
        backup_path = self.backup_dir / backup_name

        # Create ZIP archive of project folder
        with zipfile.ZipFile(backup_path, 'w', zipfile.ZIP_DEFLATED) as zipf:
            for root, dirs, files in os.walk(self.project_path):
                # Skip backups folder to prevent recursive inclusion
                if str(self.backup_dir) in root:
                    continue
                for file in files:
                    file_path = Path(root) / file
                    zipf.write(file_path, arcname=file_path.relative_to(self.project_path))

        print(f"Backup created: {backup_path}")
        
        # Maintain retention policy
        self.cleanup_old_backups()
        return backup_path

<<<<<<< HEAD
    def cleanup_old_backups(self):
        """
        Remove old backup files based on retention policy configuration.
        
        Why: Manages disk space usage by automatically removing outdated
             backups while preserving the most recent ones for recovery.
        Where: Called after successful backup creation to maintain clean
               backup directory with configurable retention limits.
        How: Lists backup files by modification time, keeps most recent
             files up to retention limit, deletes older archives.
=======
    def cleanup_old_backups(self) -> None:
        """
        Remove old backup files beyond retention policy limit.
        
        Why: Prevents unlimited backup accumulation that would consume disk
             space while maintaining recent backups for recovery needs.
        
        Where: Called automatically after backup creation and by maintenance
               scripts to enforce storage policies and prevent disk issues.
        
        How: Lists backup files sorted by modification time, identifies excess
             backups beyond keep_latest limit, and removes older files safely.
>>>>>>> b80d60ad
        """
        backups = sorted(self.backup_dir.glob("backup_*.zip"), key=os.path.getmtime, reverse=True)
        if len(backups) > self.keep_latest:
            for old_backup in backups[self.keep_latest:]:
                old_backup.unlink()
                print(f"Deleted old backup: {old_backup}")


if __name__ == "__main__":
<<<<<<< HEAD
    bm = BackupManager(project_path=config.ROOT_DIR, keep_latest=1)
=======
    # Default backup configuration using centralized settings
    bm = BackupManager(keep_latest=3)
>>>>>>> b80d60ad
    bm.create_backup()<|MERGE_RESOLUTION|>--- conflicted
+++ resolved
@@ -23,7 +23,7 @@
 
 class BackupManager:
     """
-<<<<<<< HEAD
+ copilot/fix-cc2a9f5a-a710-4e20-9fec-adba0964457f
     Automated backup system for Clever AI project files and databases.
     
     Why: Provides data protection and recovery capabilities for Clever AI's
@@ -49,7 +49,7 @@
             project_path: Path to the project root directory to backup
             keep_latest: Number of most recent backups to retain (default: 1)
         """
-=======
+
     Automated backup system with ZIP compression and retention management.
     
     Why: Provides systematic data protection for Clever AI with efficient
@@ -78,13 +78,13 @@
         """
         if project_path is None:
             project_path = config.ROOT_DIR
->>>>>>> b80d60ad
+ main
         self.project_path = Path(project_path).expanduser()
         self.backup_dir = self.project_path / "backups"
         self.backup_dir.mkdir(parents=True, exist_ok=True)
         self.keep_latest = keep_latest
 
-<<<<<<< HEAD
+ copilot/fix-cc2a9f5a-a710-4e20-9fec-adba0964457f
     def create_backup(self):
         """
         Create a timestamped ZIP backup of the entire project directory.
@@ -95,7 +95,7 @@
                create point-in-time snapshots of Clever AI state.
         How: Generates timestamp-based filename, creates ZIP archive with
              compression, recursively includes all files except backup directory.
-=======
+
     def create_backup(self) -> Path:
         """
         Create compressed backup of entire project with timestamp naming.
@@ -111,7 +111,7 @@
         
         Returns:
             Path: Location of created backup file
->>>>>>> b80d60ad
+ main
         """
         timestamp = time.strftime("%Y-%m-%d_%H-%M-%S")
         backup_name = f"backup_{timestamp}.zip"
@@ -133,7 +133,7 @@
         self.cleanup_old_backups()
         return backup_path
 
-<<<<<<< HEAD
+ copilot/fix-cc2a9f5a-a710-4e20-9fec-adba0964457f
     def cleanup_old_backups(self):
         """
         Remove old backup files based on retention policy configuration.
@@ -144,7 +144,7 @@
                backup directory with configurable retention limits.
         How: Lists backup files by modification time, keeps most recent
              files up to retention limit, deletes older archives.
-=======
+
     def cleanup_old_backups(self) -> None:
         """
         Remove old backup files beyond retention policy limit.
@@ -157,7 +157,7 @@
         
         How: Lists backup files sorted by modification time, identifies excess
              backups beyond keep_latest limit, and removes older files safely.
->>>>>>> b80d60ad
+ main
         """
         backups = sorted(self.backup_dir.glob("backup_*.zip"), key=os.path.getmtime, reverse=True)
         if len(backups) > self.keep_latest:
@@ -167,10 +167,10 @@
 
 
 if __name__ == "__main__":
-<<<<<<< HEAD
+ copilot/fix-cc2a9f5a-a710-4e20-9fec-adba0964457f
     bm = BackupManager(project_path=config.ROOT_DIR, keep_latest=1)
-=======
+
     # Default backup configuration using centralized settings
     bm = BackupManager(keep_latest=3)
->>>>>>> b80d60ad
+ main
     bm.create_backup()