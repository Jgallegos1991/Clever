"""
File Watcher Module - Automated file ingestion through filesystem monitoring.

Why: Provides real-time monitoring of configured directories to automatically
     ingest new and modified files into the knowledge base without manual
     intervention, maintaining up-to-date content for AI responses.

Where: Used by sync systems and background processes to watch for file changes
       in configured sync directories for automated knowledge base updates.

How: Implements watchdog-based filesystem monitoring with event handlers that
     trigger appropriate ingestion based on file operations and directory roots.
"""
from __future__ import annotations

import os
from watchdog.observers import Observer
from watchdog.events import FileSystemEventHandler

import config
from file_ingestor import FileIngestor
from database import db_manager


class IngestEventHandler(FileSystemEventHandler):
    """
<<<<<<< HEAD
    File system event handler for automatic ingestion of changes in monitored directories.
    
    Why: Enables real-time knowledge base updates when files are modified,
         created, moved, or deleted in sync directories.
    Where: Used by watchdog Observer to monitor sync directories and maintain
           synchronized database state with file system changes.
    How: Inherits from FileSystemEventHandler, maintains per-directory FileIngestor
         instances, processes events by delegating to appropriate ingestor.
=======
    File system event handler for automated content ingestion.
    
    Why: Responds to filesystem events (create, modify, move, delete) by
         triggering appropriate ingestion or cleanup actions automatically.
    
    Where: Used by file watcher system to handle events from monitored
           directories and maintain synchronized knowledge base content.
    
    How: Maps directory roots to ingestors, handles different event types,
         and ensures database consistency with filesystem changes.
>>>>>>> b80d60ad
    """
    
    def __init__(self):
        """
<<<<<<< HEAD
        Initialize event handler with FileIngestor instances for each sync directory.
        
        Why: Sets up dedicated ingestors for efficient processing of changes
             in both SYNC_DIR and SYNAPTIC_HUB_DIR locations.
        Where: Called by run_watch when setting up file system monitoring.
        How: Creates mapping of directory paths to FileIngestor instances
             using configured sync directory paths from config module.
=======
        Initialize event handler with ingestors for configured directories.
        
        Why: Sets up directory-specific ingestors to handle different content
             types and processing requirements for each monitored location.
        
        Where: Called during watcher setup to prepare for filesystem monitoring.
        
        How: Creates FileIngestor instances for each configured sync directory
             using centralized configuration settings.
>>>>>>> b80d60ad
        """
        super().__init__()
        self.ingestors = {
            config.SYNC_DIR: FileIngestor(config.SYNC_DIR),
            config.SYNAPTIC_HUB_DIR: FileIngestor(config.SYNAPTIC_HUB_DIR),
        }

    def on_modified(self, event):
        """
<<<<<<< HEAD
        Handle file modification events by triggering ingestion for updated content.
        
        Why: Ensures knowledge base reflects latest file content when
             files are edited or updated in monitored directories.
        Where: Called by watchdog when file modification events occur
               in directories under observation.
        How: Filters out directory events, passes file path to
             _ingest_file for processing with appropriate FileIngestor.
=======
        Handle file modification events by triggering re-ingestion.
        
        Why: Ensures knowledge base stays current when files are updated,
             maintaining accuracy of AI responses based on latest content.
        
        Where: Called automatically by watchdog when files are modified in
               monitored directories.
        
        How: Filters directory events and delegates file ingestion to
             appropriate ingestor based on path matching.
>>>>>>> b80d60ad
        """
        if event.is_directory:
            return
        self._ingest_file(event.src_path)

    def on_created(self, event):
        """
<<<<<<< HEAD
        Handle file creation events by ingesting newly created files.
        
        Why: Automatically adds new files to knowledge base when they
             appear in monitored sync directories.
        Where: Called by watchdog when new files are created in
               directories under observation.
        How: Filters out directory creation events, triggers ingestion
             for new files using _ingest_file method.
=======
        Handle file creation events by triggering initial ingestion.
        
        Why: Automatically incorporates new files into knowledge base as they
             are added to monitored directories without manual intervention.
        
        Where: Called automatically by watchdog when new files are created in
               monitored directories.
        
        How: Filters directory events and delegates file ingestion to
             appropriate ingestor based on path matching.
>>>>>>> b80d60ad
        """
        if event.is_directory:
            return
        self._ingest_file(event.src_path)

    def on_moved(self, event):
        """
<<<<<<< HEAD
        Handle file move/rename events by updating database paths and content.
        
        Why: Maintains accurate file path references in knowledge base
             when files are moved or renamed within sync directories.
        Where: Called by watchdog when files are moved or renamed in
               monitored directory structures.
        How: Removes old path from database, ingests file at new location
             to update database with correct path and any content changes.
=======
        Handle file move/rename events by updating database references.
        
        Why: Maintains database consistency when files are moved or renamed,
             preventing orphaned entries and ensuring accurate references.
        
        Where: Called automatically by watchdog when files are moved within
               or into monitored directories.
        
        How: Removes old database entry and creates new entry for destination
             path to maintain consistent file tracking.
>>>>>>> b80d60ad
        """
        if event.is_directory:
            return
        # Remove old entry, ingest at new location
        db_manager.delete_source_by_path(event.src_path)
        self._ingest_file(event.dest_path)

    def on_deleted(self, event):
        """
<<<<<<< HEAD
        Handle file deletion events by removing entries from knowledge base.
        
        Why: Keeps database synchronized with file system state by removing
             records for files that no longer exist.
        Where: Called by watchdog when files are deleted from
               monitored sync directories.
        How: Filters out directory deletions, uses database manager to
             remove source records matching the deleted file path.
=======
        Handle file deletion events by cleaning up database references.
        
        Why: Prevents stale database entries when files are deleted, maintaining
             database integrity and avoiding references to non-existent content.
        
        Where: Called automatically by watchdog when files are deleted from
               monitored directories.
        
        How: Removes corresponding database entry to keep knowledge base
             synchronized with actual filesystem state.
>>>>>>> b80d60ad
        """
        if event.is_directory:
            return
        db_manager.delete_source_by_path(event.src_path)

    def _ingest_file(self, path: str):
        """
<<<<<<< HEAD
        Process file ingestion using appropriate FileIngestor based on path location.
        
        Why: Routes ingestion requests to correct FileIngestor instance
             based on which sync directory contains the changed file.
        Where: Internal helper method called by all event handlers to
               perform actual file processing and database updates.
        How: Iterates through configured ingestors, matches path prefixes
             to select appropriate instance, handles ingestion errors gracefully.
        
        Args:
            path: File system path of the file to ingest
        """
        # pick ingestor based on root
=======
        Route file ingestion to appropriate ingestor based on path.
        
        Why: Ensures files are processed by the correct ingestor based on their
             location, allowing different processing rules per directory.
        
        Where: Called internally by event handlers to process files that have
               been created or modified in monitored directories.
        
        How: Matches file path to configured directory roots and delegates to
             corresponding ingestor with error handling for robustness.
        """
        # Select ingestor based on directory root
>>>>>>> b80d60ad
        for root, ingestor in self.ingestors.items():
            if path.startswith(root):
                ingestor.ingest_file(path)
                break


<<<<<<< HEAD
def run_watch():
    """
    Initialize and run file system monitoring for automatic ingestion.
    
    Why: Provides continuous monitoring of sync directories to maintain
         real-time synchronization between file system and knowledge base.
    Where: Main entry point for file watching service, typically run as
           background process for continuous operation.
    How: Creates Observer and IngestEventHandler, schedules monitoring for
         configured directories, handles graceful shutdown on interruption.
    """
=======
def run_watch(directories=None):
    """
    Start filesystem monitoring for automated file ingestion.
    
    Why: Provides continuous monitoring of configured directories to maintain
         real-time synchronization between filesystem and knowledge base.
    
    Where: Called by sync systems and background processes to start monitoring
           configured directories for automatic content updates.
    
    How: Sets up watchdog observer with event handler, monitors specified
         directories or defaults to configured sync directories.
    """
    if directories is None:
        directories = [config.SYNC_DIR, config.SYNAPTIC_HUB_DIR]
    
    event_handler = IngestEventHandler()
>>>>>>> b80d60ad
    observer = Observer()
    
    for directory in directories:
        if os.path.exists(directory):
            observer.schedule(event_handler, directory, recursive=True)
            print(f"Watching directory: {directory}")
    
    observer.start()
<<<<<<< HEAD
    print("Watching for changes...")
    while True:
        observer.join(1)
    observer.stop()
    observer.join()
=======
    print("File watcher started. Press Ctrl+C to stop.")
    
    try:
        observer.join()
    except KeyboardInterrupt:
        observer.stop()
        print("File watcher stopped.")
>>>>>>> b80d60ad


if __name__ == "__main__":
    run_watch()<|MERGE_RESOLUTION|>--- conflicted
+++ resolved
@@ -24,7 +24,7 @@
 
 class IngestEventHandler(FileSystemEventHandler):
     """
-<<<<<<< HEAD
+ copilot/fix-cc2a9f5a-a710-4e20-9fec-adba0964457f
     File system event handler for automatic ingestion of changes in monitored directories.
     
     Why: Enables real-time knowledge base updates when files are modified,
@@ -33,7 +33,7 @@
            synchronized database state with file system changes.
     How: Inherits from FileSystemEventHandler, maintains per-directory FileIngestor
          instances, processes events by delegating to appropriate ingestor.
-=======
+
     File system event handler for automated content ingestion.
     
     Why: Responds to filesystem events (create, modify, move, delete) by
@@ -44,12 +44,12 @@
     
     How: Maps directory roots to ingestors, handles different event types,
          and ensures database consistency with filesystem changes.
->>>>>>> b80d60ad
+ main
     """
     
     def __init__(self):
         """
-<<<<<<< HEAD
+ copilot/fix-cc2a9f5a-a710-4e20-9fec-adba0964457f
         Initialize event handler with FileIngestor instances for each sync directory.
         
         Why: Sets up dedicated ingestors for efficient processing of changes
@@ -57,7 +57,7 @@
         Where: Called by run_watch when setting up file system monitoring.
         How: Creates mapping of directory paths to FileIngestor instances
              using configured sync directory paths from config module.
-=======
+
         Initialize event handler with ingestors for configured directories.
         
         Why: Sets up directory-specific ingestors to handle different content
@@ -67,7 +67,7 @@
         
         How: Creates FileIngestor instances for each configured sync directory
              using centralized configuration settings.
->>>>>>> b80d60ad
+ main
         """
         super().__init__()
         self.ingestors = {
@@ -77,7 +77,7 @@
 
     def on_modified(self, event):
         """
-<<<<<<< HEAD
+ copilot/fix-cc2a9f5a-a710-4e20-9fec-adba0964457f
         Handle file modification events by triggering ingestion for updated content.
         
         Why: Ensures knowledge base reflects latest file content when
@@ -86,7 +86,7 @@
                in directories under observation.
         How: Filters out directory events, passes file path to
              _ingest_file for processing with appropriate FileIngestor.
-=======
+
         Handle file modification events by triggering re-ingestion.
         
         Why: Ensures knowledge base stays current when files are updated,
@@ -97,7 +97,7 @@
         
         How: Filters directory events and delegates file ingestion to
              appropriate ingestor based on path matching.
->>>>>>> b80d60ad
+ main
         """
         if event.is_directory:
             return
@@ -105,7 +105,7 @@
 
     def on_created(self, event):
         """
-<<<<<<< HEAD
+ copilot/fix-cc2a9f5a-a710-4e20-9fec-adba0964457f
         Handle file creation events by ingesting newly created files.
         
         Why: Automatically adds new files to knowledge base when they
@@ -114,7 +114,7 @@
                directories under observation.
         How: Filters out directory creation events, triggers ingestion
              for new files using _ingest_file method.
-=======
+
         Handle file creation events by triggering initial ingestion.
         
         Why: Automatically incorporates new files into knowledge base as they
@@ -125,7 +125,7 @@
         
         How: Filters directory events and delegates file ingestion to
              appropriate ingestor based on path matching.
->>>>>>> b80d60ad
+ main
         """
         if event.is_directory:
             return
@@ -133,7 +133,7 @@
 
     def on_moved(self, event):
         """
-<<<<<<< HEAD
+ copilot/fix-cc2a9f5a-a710-4e20-9fec-adba0964457f
         Handle file move/rename events by updating database paths and content.
         
         Why: Maintains accurate file path references in knowledge base
@@ -142,7 +142,7 @@
                monitored directory structures.
         How: Removes old path from database, ingests file at new location
              to update database with correct path and any content changes.
-=======
+
         Handle file move/rename events by updating database references.
         
         Why: Maintains database consistency when files are moved or renamed,
@@ -153,7 +153,7 @@
         
         How: Removes old database entry and creates new entry for destination
              path to maintain consistent file tracking.
->>>>>>> b80d60ad
+ main
         """
         if event.is_directory:
             return
@@ -163,7 +163,7 @@
 
     def on_deleted(self, event):
         """
-<<<<<<< HEAD
+ copilot/fix-cc2a9f5a-a710-4e20-9fec-adba0964457f
         Handle file deletion events by removing entries from knowledge base.
         
         Why: Keeps database synchronized with file system state by removing
@@ -172,7 +172,7 @@
                monitored sync directories.
         How: Filters out directory deletions, uses database manager to
              remove source records matching the deleted file path.
-=======
+
         Handle file deletion events by cleaning up database references.
         
         Why: Prevents stale database entries when files are deleted, maintaining
@@ -183,7 +183,7 @@
         
         How: Removes corresponding database entry to keep knowledge base
              synchronized with actual filesystem state.
->>>>>>> b80d60ad
+ main
         """
         if event.is_directory:
             return
@@ -191,7 +191,7 @@
 
     def _ingest_file(self, path: str):
         """
-<<<<<<< HEAD
+ copilot/fix-cc2a9f5a-a710-4e20-9fec-adba0964457f
         Process file ingestion using appropriate FileIngestor based on path location.
         
         Why: Routes ingestion requests to correct FileIngestor instance
@@ -205,7 +205,7 @@
             path: File system path of the file to ingest
         """
         # pick ingestor based on root
-=======
+
         Route file ingestion to appropriate ingestor based on path.
         
         Why: Ensures files are processed by the correct ingestor based on their
@@ -218,14 +218,14 @@
              corresponding ingestor with error handling for robustness.
         """
         # Select ingestor based on directory root
->>>>>>> b80d60ad
+ main
         for root, ingestor in self.ingestors.items():
             if path.startswith(root):
                 ingestor.ingest_file(path)
                 break
 
 
-<<<<<<< HEAD
+ copilot/fix-cc2a9f5a-a710-4e20-9fec-adba0964457f
 def run_watch():
     """
     Initialize and run file system monitoring for automatic ingestion.
@@ -237,7 +237,7 @@
     How: Creates Observer and IngestEventHandler, schedules monitoring for
          configured directories, handles graceful shutdown on interruption.
     """
-=======
+
 def run_watch(directories=None):
     """
     Start filesystem monitoring for automated file ingestion.
@@ -255,7 +255,7 @@
         directories = [config.SYNC_DIR, config.SYNAPTIC_HUB_DIR]
     
     event_handler = IngestEventHandler()
->>>>>>> b80d60ad
+ main
     observer = Observer()
     
     for directory in directories:
@@ -264,13 +264,13 @@
             print(f"Watching directory: {directory}")
     
     observer.start()
-<<<<<<< HEAD
+ copilot/fix-cc2a9f5a-a710-4e20-9fec-adba0964457f
     print("Watching for changes...")
     while True:
         observer.join(1)
     observer.stop()
     observer.join()
-=======
+
     print("File watcher started. Press Ctrl+C to stop.")
     
     try:
@@ -278,7 +278,7 @@
     except KeyboardInterrupt:
         observer.stop()
         print("File watcher stopped.")
->>>>>>> b80d60ad
+ main
 
 
 if __name__ == "__main__":
