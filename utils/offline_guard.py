--- conflicted
+++ resolved
@@ -1,5 +1,5 @@
 """
-<<<<<<< HEAD
+ copilot/fix-cc2a9f5a-a710-4e20-9fec-adba0964457f
 Offline Guard - Enforce strict no-internet runtime for Clever AI.
 
 Why: Maintains Clever AI's offline-first architecture by preventing all
@@ -8,7 +8,7 @@
        to ensure complete network isolation for privacy and security.
 How: Patches socket.socket globally to intercept connection attempts,
      blocks non-loopback addresses with PermissionError or error codes.
-=======
+
 Offline Guard Module - Network access enforcement for Clever AI.
 
 Why: Ensures strict offline-first operation by blocking all external network
@@ -21,7 +21,7 @@
 How: Monkey-patches Python socket module to intercept and block non-loopback
      connections, providing fine-grained network access control with opt-in
      activation and detection of network-related code references.
->>>>>>> b80d60ad
+ main
 """
 from __future__ import annotations
 
@@ -34,7 +34,7 @@
 
 def _is_loopback(addr: Tuple[str, int]) -> bool:
     """
-<<<<<<< HEAD
+ copilot/fix-cc2a9f5a-a710-4e20-9fec-adba0964457f
     Determine if an address is a local loopback connection.
     
     Why: Identifies safe local connections to allow while blocking
@@ -49,7 +49,7 @@
         
     Returns:
         bool: True if address is loopback, False for external addresses
-=======
+
     Check if network address is a loopback address (localhost).
     
     Why: Determines whether a network connection should be allowed under
@@ -60,7 +60,7 @@
     
     How: Checks address against known loopback patterns including 127.x.x.x,
          localhost hostname, and IPv6 loopback (::1).
->>>>>>> b80d60ad
+ main
     """
     host = addr[0]
     if host.startswith('127.'):
@@ -72,7 +72,7 @@
 
 class _GuardedSocket(socket.socket):
     """
-<<<<<<< HEAD
+ copilot/fix-cc2a9f5a-a710-4e20-9fec-adba0964457f
     Socket wrapper that enforces offline-only operation by blocking external connections.
     
     Why: Provides complete network isolation while preserving local functionality
@@ -85,7 +85,7 @@
     
     def connect(self, address):  # type: ignore[override]
         """Connect to address only if it's a loopback address, otherwise block with PermissionError."""
-=======
+
     Socket wrapper that blocks non-loopback network connections.
     
     Why: Implements network isolation by intercepting socket connections and
@@ -111,15 +111,15 @@
         How: Validates address against loopback criteria and raises PermissionError
              for external addresses, otherwise delegates to parent connect.
         """
->>>>>>> b80d60ad
+ main
         if not _is_loopback(address):
             raise PermissionError(f"Outbound network blocked to {address}")
         return super().connect(address)
 
     def connect_ex(self, address):  # type: ignore[override]
-<<<<<<< HEAD
+ copilot/fix-cc2a9f5a-a710-4e20-9fec-adba0964457f
         """Attempt connection to address, returning error code for non-loopback addresses."""
-=======
+
         """
         Non-blocking connect that returns error code for blocked addresses.
         
@@ -132,7 +132,7 @@
         How: Returns ECONNREFUSED-like error code (111) for blocked addresses,
              otherwise delegates to parent connect_ex method.
         """
->>>>>>> b80d60ad
+ main
         if not _is_loopback(address):
             return 111  # ECONNREFUSED-like
         return super().connect_ex(address)
@@ -140,7 +140,7 @@
 
 def enable() -> None:
     """
-<<<<<<< HEAD
+ copilot/fix-cc2a9f5a-a710-4e20-9fec-adba0964457f
     Enable offline guard by patching global socket to block external connections.
     
     Why: Activates network isolation to enforce Clever AI's offline-first
@@ -149,7 +149,7 @@
            network restrictions for the entire Python process.
     How: Replaces socket.socket globally with _GuardedSocket, sets
          enabled flag to prevent duplicate activation.
-=======
+
     Enable offline guard by replacing socket implementation.
     
     Why: Activates network isolation to ensure Clever operates offline-first
@@ -160,7 +160,7 @@
     
     How: Replaces socket.socket with _GuardedSocket globally, setting flag
          to prevent duplicate activation, safe to call multiple times.
->>>>>>> b80d60ad
+ main
     """
     global _ENABLED
     if _ENABLED:
@@ -171,7 +171,7 @@
 
 def disable() -> None:
     """
-<<<<<<< HEAD
+ copilot/fix-cc2a9f5a-a710-4e20-9fec-adba0964457f
     Disable offline guard by restoring original socket functionality.
     
     Why: Allows temporary restoration of full network access for testing
@@ -180,7 +180,7 @@
            access restoration is explicitly needed.
     How: Restores original socket.socket implementation, clears enabled
          flag to allow re-enablement if needed.
-=======
+
     Disable offline guard by restoring original socket implementation.
     
     Why: Allows temporary network access for testing or emergency situations
@@ -191,7 +191,7 @@
     
     How: Restores original socket.socket implementation and clears enabled flag,
          safe to call multiple times and when already disabled.
->>>>>>> b80d60ad
+ main
     """
     global _ENABLED
     if not _ENABLED:
@@ -202,7 +202,7 @@
 
 def is_enabled() -> bool:
     """
-<<<<<<< HEAD
+ copilot/fix-cc2a9f5a-a710-4e20-9fec-adba0964457f
     Check if offline guard is currently active and blocking external connections.
     
     Why: Allows other components to verify network isolation status
@@ -214,7 +214,7 @@
     
     Returns:
         bool: True if offline guard is active, False otherwise
-=======
+
     Check if offline guard is currently active.
     
     Why: Allows components to verify offline enforcement status for debugging,
@@ -225,14 +225,14 @@
     
     How: Returns boolean flag indicating whether socket replacement is active
          and network connections are being filtered.
->>>>>>> b80d60ad
+ main
     """
     return _ENABLED
 
 
 def contains_network_reference(text: str) -> bool:
     """
-<<<<<<< HEAD
+ copilot/fix-cc2a9f5a-a710-4e20-9fec-adba0964457f
     Analyze text content for network/internet references that violate offline-first principles.
     
     Why: Provides static analysis capability to detect potential network
@@ -247,7 +247,7 @@
         
     Returns:
         bool: True if network references found, False if content appears offline-safe
-=======
+
     Detect network-related terms in text that indicate external connectivity.
     
     Why: Provides static analysis capability to identify code or content that
@@ -258,7 +258,7 @@
     
     How: Searches for common network-related terms (URLs, API calls, protocols)
          in text content using case-insensitive pattern matching.
->>>>>>> b80d60ad
+ main
     """
     network_terms = [
         'http://', 'https://', 'www.', '.com', '.org', '.net',
