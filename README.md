--- conflicted
+++ resolved
@@ -5,7 +5,7 @@
 [![Framework](https://img.shields.io/badge/Framework-Flask-black?style=for-the-badge&logo=flask&logoColor=white)](https://flask.palletsprojects.com/)
 [![UI](https://img.shields.io/badge/UI-Holographic%20Particles-purple?style=for-the-badge)](#phase-2-holographic-ui)
 
-> *"Just finished working through some differential equations in my head, but anyway - Sup Jay! What's on your mind?"*
+ *"Just finished working through some differential equations in my head, but anyway - Sup Jay! What's on your mind?"*
 
 **Clever** is your **digital brain extension** - a street-smart genius who talks like your best friend but casually solves Einstein-level physics problems. She's not just an AI assistant; she's your **life's companion**, **cognitive enhancement system**, and **digital sovereignty partner**.
 
@@ -124,7 +124,7 @@
 make diagnostics  # System health check
 ```
 
-<<<<<<< HEAD
+ backup/local-pre-pull-2025-09-22
 ## 📖 Documentation
 
 Comprehensive documentation is available in the `docs/` directory:
@@ -133,7 +133,7 @@
 - **API Documentation** - Endpoint specifications and usage
 - **UI Patterns** - Magical interface implementation details
 - **Deployment Guide** - Production setup and configuration
- - **Diagnostics & Drift** - See `docs/copilot_diagnostics.md` for current alignment snapshot
+- **Diagnostics & Drift** - See `docs/copilot_diagnostics.md` for current alignment snapshot
 
 ### Canonical Spec Index (New)
 
@@ -200,9 +200,9 @@
 
 
 Usage tips:
-=======
+
 ## 📁 Project Structure
->>>>>>> a53c6dd6
+ main
 
 ```
 ├── app.py                 # Flask server and main orchestration
