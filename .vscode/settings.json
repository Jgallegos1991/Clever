{
<<<<<<< HEAD
<<<<<<< HEAD
    "markdown.validate.enabled": true
}
=======
  "extensions.ignoreRecommendations": true,
  "workbench.startupEditor": "none",
  "telemetry.telemetryLevel": "off",
  "python.defaultInterpreterPath": "${workspaceFolder}/.venv/bin/python"
}
>>>>>>> 79ac8fc (UI polish: input shortcuts, auto-fading panels, analysis bubbles; tasks.json; README run steps; favicon route.)
=======
copilot/vscode1757417374680
  // General/editor
  "markdown.validate.enabled": true,
  "extensions.ignoreRecommendations": true,
  "workbench.startupEditor": "none",
  "telemetry.telemetryLevel": "off",
  "editor.tabSize": 2,
  "editor.insertSpaces": true,
  "editor.rulers": [88],
  "editor.codeActionsOnSave": {
    "source.organizeImports": "explicit",
    "source.fixAll": "explicit"
  },
  "editor.defaultFormatter": "vscode.typescript-language-features",
  "editor.formatOnSave": false,

  // Python and testing
  "python.defaultInterpreterPath": "${workspaceFolder}/.venv/bin/python",
  "python.analysis.typeCheckingMode": "basic",
  "python.analysis.autoImportCompletions": true,
  "python.formatting.provider": "black",
  "python.linting.enabled": true,
  "python.linting.flake8Enabled": true,
  "python.linting.flake8Args": ["--max-line-length=88"],
  "python.testing.unittestEnabled": false,
  "python.testing.pytestEnabled": true,
  "python.testing.pytestArgs": ["tests"],

  // Optional features
  "github.copilot.chat.codesearch.enabled": true,

  // JS/TS
  "javascript.suggest.autoImports": true,
  "javascript.preferences.quoteStyle": "single",
  "javascript.validate.enable": true,
  "typescript.validate.enable": true,

  // Search and watcher excludes
  "search.exclude": {
    "**/.venv": true,
    "**/node_modules": true,
    "**/backups/**": true,
    "**/logs/**": true
  },
  "files.watcherExclude": {
    "**/.venv/**": true,
    "**/node_modules/**": true,
    "**/backups/**": true,
    "**/logs/**": true
  },

  // Remote devcontainer nicety
  "remote.autoForwardPortsFallback": 0,
  "[markdown]": {
    "editor.defaultFormatter": "DavidAnson.vscode-markdownlint"
  }
}
=======
    "markdown.validate.enabled": true
}
main
>>>>>>> 333518b6
<|MERGE_RESOLUTION|>--- conflicted
+++ resolved
@@ -1,17 +1,4 @@
 {
-<<<<<<< HEAD
-<<<<<<< HEAD
-    "markdown.validate.enabled": true
-}
-=======
-  "extensions.ignoreRecommendations": true,
-  "workbench.startupEditor": "none",
-  "telemetry.telemetryLevel": "off",
-  "python.defaultInterpreterPath": "${workspaceFolder}/.venv/bin/python"
-}
->>>>>>> 79ac8fc (UI polish: input shortcuts, auto-fading panels, analysis bubbles; tasks.json; README run steps; favicon route.)
-=======
-copilot/vscode1757417374680
   // General/editor
   "markdown.validate.enabled": true,
   "extensions.ignoreRecommendations": true,
@@ -67,9 +54,4 @@
   "[markdown]": {
     "editor.defaultFormatter": "DavidAnson.vscode-markdownlint"
   }
-}
-=======
-    "markdown.validate.enabled": true
-}
-main
->>>>>>> 333518b6
+}